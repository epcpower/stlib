--- conflicted
+++ resolved
@@ -27,18 +27,6 @@
 
 [tool.poetry.dependencies]
 python = ">=3.7.9,<3.11"
-<<<<<<< HEAD
-
-#### EPC Repos ####
-#if referencing commit hashes:
-sunspecdemo = { git = "https://github.com/epcpower/sunspec-demo.git", rev = "f2292143054bbf7fc80ad98f4334a21e03cbe5ef" }
-
-#if referencing tags:
-#sunspecdemo = {version = "0.3.0", source = "epc-power"}
-###################
-
-=======
->>>>>>> a11a30c0
 alqtendpy = "0.0.4"
 arrow = "0.12.1"
 appdirs = "1.4.3"

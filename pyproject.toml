[tool.poetry]
name = "epyqlib"
version = "0.0.0"
description = ""
authors = ["Alex Anker <alex.anker@epcpower.com>"]
include = ["epyqlib/scripting.csv", "epyqlib/icon.ico", "epyqlib/**/*.ui"]
license = "GPL-2.0-or-later"

[tool.poetry-dynamic-versioning]
#modifies epyqlib/__init__.py
enable = false
vcs = "git"
style = "pep440"

[[tool.poetry.source]]
name = "epc-power"
url = "https://epc-power-us-890711758583.d.codeartifact.us-east-2.amazonaws.com/pypi/epc-power/simple"
secondary = true

[[tool.poetry.source]]
name = "third-party"
url = "https://epc-power-us-890711758583.d.codeartifact.us-east-2.amazonaws.com/pypi/third-party/simple"
secondary = true

[tool.poetry.dependencies]
<<<<<<< HEAD
python = ">=3.8,<3.11"

#### EPC Repos ####
#if referencing commit hashes:
sunspecdemo = { git = "https://github.com/epcpower/sunspec-demo.git", rev = "4e07f096dfc1f65be29d5a5bf2265a43b905fc48" }

#if referencing tags:
#sunspecdemo = {version = "0.3.0", source = "epc-power"}
###################

=======
python = ">=3.7.9,<3.11"
>>>>>>> a11a30c0
alqtendpy = "0.0.4"
arrow = "0.12.1"
appdirs = "1.4.3"
attrs = ">=19.3.0"
bitstruct = "6.0.0"
boto3 = "^1.26.77"
boto3-type-annotations = "0.3.1"
canmatrix = "0.9.1"
certifi = "2020.6.20"
certitude = { version = "1.0.1", markers = "sys_platform == 'Darwin'" }
click = "<=7.1.2"
dulwich = "0.20.6"
fab = "3.0.0"
GitPython = "2.1.15"
graham = "0.1.11"
marshmallow = "2.16.3"
natsort = "5.5.0"
paho-mqtt = "1.4.0"
Pint = "0.11"
pyelftools = { git = "https://github.com/eliben/pyelftools", rev = "27941c50fef8cff8ef991419511664154c8cdf52" }
PyQt5 = ">=5.13.0"
qt5reactor = "0.5"
python-dateutil = "^2.8.2"
python-docx = "0.8.7"
python-dotenv = "0.9.1"
QtAwesome = "0.6.0"
siphash-cffi = {version = "0.1.4", source = "third-party"}
treq = "21.1.0"
Twisted = "21.2.0"
python-can = "4.0.0"
pysunspec = "2.1.1"
#javabridge & ccstudiodss commented out so we dont need java in CI run.  Needed to get outparsecheck running.
#javabridge = "1.0.18"
#ccstudiodss = {extras = ["java"], version = "0.4.3"}
requests = "2.27.1"
selenium = "3.141.0"

[tool.poetry.dev-dependencies]
poetry-dynamic-versioning = "^0.13.1"
black = "20.8b1"
pytest = "5.3.5"
pytest-qt = "3.3.0"
pytest-rerunfailures = "5.0"
pytest-twisted = "<=1.13.4"
pytest-xvfb = "1.2.0"
twine = "1.13.0"
pyqt5-tools = { version = "5.13.2.1.6rc1", markers = "sys_platform == 'win32'" }

[tool.poetry.scripts]
#outparsecheck needs javabridge & ccstudiodss installed.  They are commented out in .toml.
outparsecheck = 'epyqlib.outparsecheck:dss'
collectdevices = 'epyqlib.collectdevices:main'
contiguouscommits = 'epyqlib.utils.contiguouscommits:_entry_point'
epyqflash = 'epyqlib.flash:_entry_point'
patchvenv = 'epyqlib.patchvenv:main'
cangenmanual = 'epyqlib.cangenmanual:_entry_point'
updateepc = 'epyqlib.updateepc:main'
genbuildinfo = 'epyqlib.genbuildinfo:write_build_file'
versionfile = 'epyqlib.cli.versionfile:cli'
generateversion = 'epyqlib.cli.generateversion:cli'
autodevice = 'epyqlib.autodevice.cli:cli'
epyqlib = 'epyqlib.cli.main:cli'
builduiepyqlib = 'epyqlib.builduiepyqlib:compile_ui'

[tool.poetry.plugins.pytest11]
epyqlib = "epyqlib.tests.pytest_plugin"

[build-system]
requires = [
    "alqtendpy",
    "pyqt5<5.14.1",
    "setuptools",
    "wheel",
    "poetry-core>=1.0.0",
    "poetry-dynamic-versioning",
]
build-backend = "poetry.core.masonry.api"


[tool.black]
target-version =  ['py37']
include = '''
^/(
    setup.py
    | canmatrix.setup.py
    | deploy_win.py
    | trctosocketcan.py
    | epyqlib/.*\.pyi?
)$
'''
exclude = './.venv'<|MERGE_RESOLUTION|>--- conflicted
+++ resolved
@@ -23,20 +23,7 @@
 secondary = true
 
 [tool.poetry.dependencies]
-<<<<<<< HEAD
 python = ">=3.8,<3.11"
-
-#### EPC Repos ####
-#if referencing commit hashes:
-sunspecdemo = { git = "https://github.com/epcpower/sunspec-demo.git", rev = "4e07f096dfc1f65be29d5a5bf2265a43b905fc48" }
-
-#if referencing tags:
-#sunspecdemo = {version = "0.3.0", source = "epc-power"}
-###################
-
-=======
-python = ">=3.7.9,<3.11"
->>>>>>> a11a30c0
 alqtendpy = "0.0.4"
 arrow = "0.12.1"
 appdirs = "1.4.3"

--- conflicted
+++ resolved
@@ -43,7 +43,6 @@
     install_requires=[
         'alqtendpy',
         'arrow',
-        'appdirs',
         'bitstruct',
         'canmatrix>=0.9.1',
         'click>=7',
@@ -58,13 +57,9 @@
         'PyQt5',
         'python-docx',
         'python-can',
-<<<<<<< HEAD
-        'twisted[tls]>=18.9.0',
-=======
         'QtAwesome',
         'siphash-cffi',
         'Twisted',
->>>>>>> 6a0ffe5b
     ],
     extras_require={
         'deploy': [

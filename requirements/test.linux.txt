#
# This file is autogenerated by pip-compile
# To update, run:
#
#    python boots.py lock
#
--extra-index-url http://fstab.net/pypi/simple
--trusted-host fstab.net

-e git+https://github.com/epcpower/sunspec-demo@19581317ae2fd136b5df229d824f81a17da52c58#egg=epcsunspecdemo
-e git+https://github.com/altendky/pysunspec@7929d6c4c37419477ab316a0a3334f24bded934a#egg=pysunspec
<<<<<<< HEAD
-e git+https://github.com/altendky/pytest-twisted@0560511d0954c75cac43a47c685287ba93e01ba7#egg=pytest-twisted
appdirs==1.4.3
arrow==0.12.1
asn1crypto==0.24.0        # via cryptography
atomicwrites==1.3.0       # via pytest
attrs==18.2.0
automat==0.7.0            # via twisted
bitstruct==6.0.0
boto3==1.9.83
boto3_type_annotations==0.3.0
botocore==1.12.127        # via boto3, s3transfer
canmatrix==0.7
certifi==2019.3.9
certitude==1.0.1
cffi==1.12.2              # via certitude, cryptography
chardet==3.0.4            # via requests
click==7.0
constantly==15.1.0        # via twisted
cryptography==2.6.1       # via pyopenssl, service-identity
decorator==4.3.2
docutils==0.14            # via botocore
easyprocess==0.2.5        # via pyvirtualdisplay
future==0.17.1            # via canmatrix
gitdb2==2.0.5             # via gitpython
gitpython==2.1.11
graham==0.1.10
greenlet==0.4.15
hyperlink==18.0.0         # via twisted
idna==2.8                 # via hyperlink, requests, twisted
incremental==17.5.0       # via treq, twisted
jmespath==0.9.4           # via boto3, botocore
lxml==4.3.1               # via python-docx
marshmallow==2.16.3
more-itertools==6.0.0     # via pytest
natsort==5.5.0
paho-mqtt==1.4.0
pathlib2==2.3.3           # via canmatrix
pint==0.9
pip-tools==3.3.2
pluggy==0.8.1             # via pytest
py==1.7.0                 # via pytest
pyasn1-modules==0.2.4     # via service-identity
pyasn1==0.4.5             # via pyasn1-modules, service-identity
pycparser==2.19           # via cffi
pyelftools==0.25
pyhamcrest==1.9.0         # via twisted
pyopenssl==19.0.0         # via twisted
pyqt5-sip==4.19.14        # via pyqt5
pyqt5==5.11.3
=======
-e git+https://github.com/altendky/siphash-cffi@2a97bdca72145f16dd7c987164cd76ea8484dfc8#egg=siphash-cffi
alqtendpy==0.0.4
altendpy==0.0.21          # via alqtendpy
arrow==0.12.1
attrs==19.3.0
automat==20.2.0           # via twisted
bitstruct==6.0.0
canmatrix==0.9.1
certifi==2019.11.28       # via requests
cffi==1.14.0
chardet==3.0.4            # via requests
click==7.0
constantly==15.1.0        # via twisted
decorator==4.4.1          # via pytest-twisted
easyprocess==0.2.10       # via pyvirtualdisplay
future==0.18.2            # via canmatrix
gitdb2==2.0.6             # via gitpython
gitpython==2.1.15
graham==0.1.11
greenlet==0.4.15          # via pytest-twisted
hyperlink==19.0.0         # via twisted
idna==2.8                 # via hyperlink, requests
importlib-metadata==1.5.0  # via pluggy, pytest
incremental==17.5.0       # via twisted
jinja2==2.11.1            # via altendpy
lxml==4.5.0               # via python-docx
markupsafe==1.1.1         # via jinja2
marshmallow==2.16.3
more-itertools==8.2.0     # via pytest
natsort==5.5.0
packaging==20.1           # via pytest
pathlib2==2.3.5           # via canmatrix
pint==0.9
pip-tools==4.0.0
pluggy==0.13.1            # via pytest
py==1.8.1                 # via pytest
pycparser==2.19           # via cffi
pyelftools==0.25
pyhamcrest==2.0.0         # via twisted
pyparsing==2.4.6          # via packaging
pyqt5-sip==12.7.1         # via pyqt5
pyqt5==5.13.0
>>>>>>> 6a0ffe5b
pyserial==3.4
pytest-qt==3.3.0
pytest-rerunfailures==5.0
pytest-twisted==1.12
pytest-xvfb==1.2.0
pytest==5.3.5
python-can==3.0.0
python-dateutil==2.7.5
python-docx==0.8.7
python-dotenv==0.9.1
pyvirtualdisplay==0.2.5   # via pytest-xvfb
qt5reactor==0.5
<<<<<<< HEAD
requests==2.21.0          # via romp, treq
romp==2019.3.3
s3transfer==0.1.13        # via boto3
service-identity==18.1.0  # via twisted
six==1.12.0               # via automat, cryptography, pathlib2, pip-tools, pyhamcrest, pyopenssl, pytest, python-dateutil, treq
smmap2==2.0.5             # via gitdb2
treq==18.6.0
twisted[tls]==18.9.0
typing==3.6.6             # via python-can
urllib3==1.24.1           # via botocore, requests
wrapt==1.11.1             # via python-can
zope.interface==4.6.0     # via twisted
=======
qtawesome==0.6.0
qtpy==1.9.0               # via qtawesome
requests==2.22.0          # via romp
romp==2019.4.1
six==1.14.0               # via automat, packaging, pathlib2, pip-tools, python-dateutil, qtawesome
smmap2==2.0.5             # via gitdb2
toolz==0.10.0
tqdm==4.42.1
twisted==19.7.0
typing==3.7.4.1           # via python-can
urllib3==1.25.8           # via requests
wcwidth==0.1.8            # via pytest
wheel==0.33.4
wrapt==1.12.0             # via python-can
zipp==3.0.0               # via importlib-metadata
zope.interface==4.7.1     # via twisted
>>>>>>> 6a0ffe5b

# The following packages are considered to be unsafe in a requirements file:
# pip==19.2.2
# setuptools==41.1.0<|MERGE_RESOLUTION|>--- conflicted
+++ resolved
@@ -9,57 +9,6 @@
 
 -e git+https://github.com/epcpower/sunspec-demo@19581317ae2fd136b5df229d824f81a17da52c58#egg=epcsunspecdemo
 -e git+https://github.com/altendky/pysunspec@7929d6c4c37419477ab316a0a3334f24bded934a#egg=pysunspec
-<<<<<<< HEAD
--e git+https://github.com/altendky/pytest-twisted@0560511d0954c75cac43a47c685287ba93e01ba7#egg=pytest-twisted
-appdirs==1.4.3
-arrow==0.12.1
-asn1crypto==0.24.0        # via cryptography
-atomicwrites==1.3.0       # via pytest
-attrs==18.2.0
-automat==0.7.0            # via twisted
-bitstruct==6.0.0
-boto3==1.9.83
-boto3_type_annotations==0.3.0
-botocore==1.12.127        # via boto3, s3transfer
-canmatrix==0.7
-certifi==2019.3.9
-certitude==1.0.1
-cffi==1.12.2              # via certitude, cryptography
-chardet==3.0.4            # via requests
-click==7.0
-constantly==15.1.0        # via twisted
-cryptography==2.6.1       # via pyopenssl, service-identity
-decorator==4.3.2
-docutils==0.14            # via botocore
-easyprocess==0.2.5        # via pyvirtualdisplay
-future==0.17.1            # via canmatrix
-gitdb2==2.0.5             # via gitpython
-gitpython==2.1.11
-graham==0.1.10
-greenlet==0.4.15
-hyperlink==18.0.0         # via twisted
-idna==2.8                 # via hyperlink, requests, twisted
-incremental==17.5.0       # via treq, twisted
-jmespath==0.9.4           # via boto3, botocore
-lxml==4.3.1               # via python-docx
-marshmallow==2.16.3
-more-itertools==6.0.0     # via pytest
-natsort==5.5.0
-paho-mqtt==1.4.0
-pathlib2==2.3.3           # via canmatrix
-pint==0.9
-pip-tools==3.3.2
-pluggy==0.8.1             # via pytest
-py==1.7.0                 # via pytest
-pyasn1-modules==0.2.4     # via service-identity
-pyasn1==0.4.5             # via pyasn1-modules, service-identity
-pycparser==2.19           # via cffi
-pyelftools==0.25
-pyhamcrest==1.9.0         # via twisted
-pyopenssl==19.0.0         # via twisted
-pyqt5-sip==4.19.14        # via pyqt5
-pyqt5==5.11.3
-=======
 -e git+https://github.com/altendky/siphash-cffi@2a97bdca72145f16dd7c987164cd76ea8484dfc8#egg=siphash-cffi
 alqtendpy==0.0.4
 altendpy==0.0.21          # via alqtendpy
@@ -102,7 +51,6 @@
 pyparsing==2.4.6          # via packaging
 pyqt5-sip==12.7.1         # via pyqt5
 pyqt5==5.13.0
->>>>>>> 6a0ffe5b
 pyserial==3.4
 pytest-qt==3.3.0
 pytest-rerunfailures==5.0
@@ -115,20 +63,6 @@
 python-dotenv==0.9.1
 pyvirtualdisplay==0.2.5   # via pytest-xvfb
 qt5reactor==0.5
-<<<<<<< HEAD
-requests==2.21.0          # via romp, treq
-romp==2019.3.3
-s3transfer==0.1.13        # via boto3
-service-identity==18.1.0  # via twisted
-six==1.12.0               # via automat, cryptography, pathlib2, pip-tools, pyhamcrest, pyopenssl, pytest, python-dateutil, treq
-smmap2==2.0.5             # via gitdb2
-treq==18.6.0
-twisted[tls]==18.9.0
-typing==3.6.6             # via python-can
-urllib3==1.24.1           # via botocore, requests
-wrapt==1.11.1             # via python-can
-zope.interface==4.6.0     # via twisted
-=======
 qtawesome==0.6.0
 qtpy==1.9.0               # via qtawesome
 requests==2.22.0          # via romp
@@ -145,7 +79,6 @@
 wrapt==1.12.0             # via python-can
 zipp==3.0.0               # via importlib-metadata
 zope.interface==4.7.1     # via twisted
->>>>>>> 6a0ffe5b
 
 # The following packages are considered to be unsafe in a requirements file:
 # pip==19.2.2

[versioneer]
VCS = git
style = pep440-post
versionfile_source = epyqlib/_version.py
versionfile_build = epyqlib/_version.py
tag_prefix = v

[boots]
<<<<<<< HEAD
python_identifier = 3.7-32
use_hashes = no
=======
use_hashes = no
python_identifier = 3.7-32
>>>>>>> 62d832be
<|MERGE_RESOLUTION|>--- conflicted
+++ resolved
@@ -6,10 +6,6 @@
 tag_prefix = v
 
 [boots]
-<<<<<<< HEAD
-python_identifier = 3.7-32
-use_hashes = no
-=======
 use_hashes = no
 python_identifier = 3.7-32
->>>>>>> 62d832be
+use_hashes = no
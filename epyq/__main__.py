#!/usr/bin/env python3

# TODO: get some docstrings in here!

# TODO: CAMPid 98852142341263132467998754961432
import epyq.tee
import os
import sys

log = open(os.path.join(os.getcwd(), 'epyq.log'), 'w', encoding='utf-8')

if sys.stdout is None:
    sys.stdout = log
else:
    sys.stdout = epyq.tee.Tee([sys.stdout, log])

if sys.stderr is None:
    sys.stderr = log
else:
    sys.stderr = epyq.tee.Tee([sys.stderr, log])

try:
    import epyq.revision
except ImportError:
    pass
else:
    print(epyq.revision.hash)

import can
import canmatrix.importany as importany
import copy
import epyq.busproxy
import epyq.canneo
import epyq.device
import epyq.nv
from epyq.svgwidget import SvgWidget
import epyq.txrx
import functools
import io
import math
import platform

from PyQt5 import QtCore, QtWidgets, QtGui, uic
from PyQt5.QtCore import (QFile, QFileInfo, QTextStream, QCoreApplication,
                          QSettings, Qt, pyqtSlot, QMarginsF)
from PyQt5.QtWidgets import (QApplication, QMessageBox, QFileDialog, QLabel,
                             QListWidgetItem, QAction, QMenu)
from PyQt5.QtGui import QPixmap, QPicture
import time
import traceback

# See file COPYING in this source tree
__copyright__ = 'Copyright 2016, EPC Power Corp.'
__license__ = 'GPLv2+'


def main(args=None):
    print('starting epyq')

    # TODO: CAMPid 9757656124812312388543272342377
    app = QApplication(sys.argv)
    app.setOrganizationName('EPC Power Corp.')
    app.setApplicationName('EPyQ')

    app.setStyleSheet('''
        QWidget {
            font-size: 30px;
            font-family: Bitstream Vera Sans;
        }
        QListView::item
        {
            padding: 10px;
        }
    ''')

<<<<<<< HEAD
    ui = 'main.ui'
    # TODO: CAMPid 9549757292917394095482739548437597676742
    if not QFileInfo(ui).isAbsolute():
        ui_file = os.path.join(
            QFileInfo.absolutePath(QFileInfo(__file__)), ui)
    else:
        ui_file = ui
    ui_file = QFile(ui_file)
    ui_file.open(QFile.ReadOnly | QFile.Text)
    ts = QTextStream(ui_file)
    sio = io.StringIO(ts.readAll())
    ui = uic.loadUi(sio)

    bus = epyq.busproxy.BusProxy()

    device_file = 'example.epc'
    # TODO: CAMPid 9549757292917394095482739548437597676742
    if not QFileInfo(device_file).isAbsolute():
        device_file = os.path.join(
            os.getcwd(), device_file)
    else:
        device_file = device_file
    device = epyq.device.Device(file=device_file,
                                bus=bus,
                                dash_only=True,
                                rx_interval=1)

    CAN_EFF_MASK = 0x1FFFFFFF
    CAN_EFF_FLAG = 0x80000000
    CAN_RTR_FLAG = 0x40000000
    filters = [
        {
            'can_id': frame.id | CAN_EFF_FLAG,
            'can_mask': CAN_EFF_MASK | CAN_EFF_FLAG | CAN_RTR_FLAG
        }
        for frame in device.connected_frames
    ]
=======
    if args.channel is None:
        interface = 'offline'
        channel = ''
    else:
        interface = args.interface
        channel = args.channel
>>>>>>> 4bd64a3a

    interface = 'socketcan'
    channel = 'can0'

    # TODO: CAMPid 9756652312918432656896822
    if interface != 'offline':
        real_bus = can.interface.Bus(bustype=interface, channel=channel,
                                     can_filters=filters)
    else:
        real_bus = None
    bus.set_bus(bus=real_bus)

    import json
    from collections import OrderedDict

    with open('menu.json') as f:
        menu = json.load(f, object_pairs_hook=OrderedDict)

    menu_root = epyq.listmenu.Node(text='root')

    def traverse(dict_node, model_node):
        for key, value in dict_node.items():
            child = epyq.listmenu.Node(text=key)
            model_node.append_child(child)
            if isinstance(value, OrderedDict):
                traverse(dict_node=value,
                         model_node=child)

    traverse(menu, menu_root)

    menu_model = epyq.listmenu.ListMenuModel(root=menu_root)
    ui.list_menu_view.setModel(menu_model)

    ui.showFullScreen()

    return app.exec_()

if __name__ == '__main__':
    sys.exit(main())<|MERGE_RESOLUTION|>--- conflicted
+++ resolved
@@ -57,7 +57,6 @@
 def main(args=None):
     print('starting epyq')
 
-    # TODO: CAMPid 9757656124812312388543272342377
     app = QApplication(sys.argv)
     app.setOrganizationName('EPC Power Corp.')
     app.setApplicationName('EPyQ')
@@ -73,7 +72,6 @@
         }
     ''')
 
-<<<<<<< HEAD
     ui = 'main.ui'
     # TODO: CAMPid 9549757292917394095482739548437597676742
     if not QFileInfo(ui).isAbsolute():
@@ -100,6 +98,7 @@
                                 bus=bus,
                                 dash_only=True,
                                 rx_interval=1)
+    # TODO: CAMPid 9757656124812312388543272342377
 
     CAN_EFF_MASK = 0x1FFFFFFF
     CAN_EFF_FLAG = 0x80000000
@@ -111,14 +110,6 @@
         }
         for frame in device.connected_frames
     ]
-=======
-    if args.channel is None:
-        interface = 'offline'
-        channel = ''
-    else:
-        interface = args.interface
-        channel = args.channel
->>>>>>> 4bd64a3a
 
     interface = 'socketcan'
     channel = 'can0'

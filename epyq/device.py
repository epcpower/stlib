--- conflicted
+++ resolved
@@ -135,12 +135,8 @@
 
         shutil.rmtree(path)
 
-<<<<<<< HEAD
-    def _init_from_parameters(self, ui, serial_number, name, bus=None,
+    def _init_from_parameters(self, uis, serial_number, name, bus=None,
                               dash_only=False, rx_interval=0):
-=======
-    def _init_from_parameters(self, uis, serial_number, name, bus=None):
->>>>>>> 4bd64a3a
         if not hasattr(self, 'bus'):
             self.bus = BusProxy(bus=bus)
 
@@ -162,100 +158,9 @@
         sio = io.StringIO(ts.readAll())
         self.ui = uic.loadUi(sio)
 
-<<<<<<< HEAD
-        # TODO: CAMPid 9549757292917394095482739548437597676742
-        if not QFileInfo(ui).isAbsolute():
-            ui_file = os.path.join(
-                QFileInfo.absolutePath(QFileInfo(__file__)), ui)
-        else:
-            ui_file = ui
-        ui_file = QFile(ui_file)
-        ui_file.open(QFile.ReadOnly | QFile.Text)
-        ts = QTextStream(ui_file)
-        sio = io.StringIO(ts.readAll())
-        self.dash_ui = uic.loadUi(sio)
-
-        if dash_only:
-            self.ui = self.dash_ui
-
-            matrix = list(importany.importany(self.can_path).values())[0]
-            self.neo_frames = epyq.canneo.Neo(matrix=matrix,
-                                              bus=self.bus,
-                                              rx_interval=self.rx_interval)
-
-            notifiees = [self.neo_frames]
-        else:
-            self.ui.offline_overlay = epyq.overlaylabel.OverlayLabel(parent=self.ui)
-            self.ui.offline_overlay.label.setText('offline')
-
-            self.ui.dash_layout.addWidget(self.dash_ui)
-
-            self.ui.name.setText(name)
-
-            # TODO: the repetition here is not so pretty
-            matrix_rx = list(importany.importany(self.can_path).values())[0]
-            neo_rx = epyq.canneo.Neo(matrix=matrix_rx,
-                                     frame_class=epyq.txrx.MessageNode,
-                                     signal_class=epyq.txrx.SignalNode)
-
-            matrix_tx = list(importany.importany(self.can_path).values())[0]
-            message_node_tx_partial = functools.partial(epyq.txrx.MessageNode,
-                                                        tx=True)
-            signal_node_tx_partial = functools.partial(epyq.txrx.SignalNode,
-                                                       tx=True)
-            neo_tx = epyq.canneo.Neo(matrix=matrix_tx,
-                                     frame_class=message_node_tx_partial,
-                                     signal_class=signal_node_tx_partial)
-
-            self.neo_frames = neo_tx
-            notifiees = list(self.neo_frames.frames)
-
-            rx = epyq.txrx.TxRx(tx=False, neo=neo_rx)
-            notifiees.append(rx)
-            rx_model = epyq.txrx.TxRxModel(rx)
-
-            # TODO: put this all in the model...
-            rx.changed.connect(rx_model.changed)
-            rx.begin_insert_rows.connect(rx_model.begin_insert_rows)
-            rx.end_insert_rows.connect(rx_model.end_insert_rows)
-
-            tx = epyq.txrx.TxRx(tx=True, neo=neo_tx, bus=self.bus)
-            tx_model = epyq.txrx.TxRxModel(tx)
-            tx.changed.connect(tx_model.changed)
-
-            txrx_views = self.ui.findChildren(epyq.txrxview.TxRxView)
-            if len(txrx_views) > 0:
-                # TODO: actually find them and actually support multiple
-                self.ui.rx.setModel(rx_model)
-                self.ui.tx.setModel(tx_model)
-
-
-            matrix_nv = list(importany.importany(self.can_path).values())[0]
-            self.frames_nv = epyq.canneo.Neo(matrix=matrix_nv,
-                                             frame_class=epyq.nv.Frame,
-                                             signal_class=epyq.nv.Nv)
-
-            nv_views = self.ui.findChildren(epyq.nvview.NvView)
-            if len(nv_views) > 0:
-                try:
-                    nvs = epyq.nv.Nvs(self.frames_nv, self.bus)
-                except epyq.nv.NoNv:
-                    pass
-                else:
-                    nv_model = epyq.nv.NvModel(nvs)
-                    nvs.changed.connect(nv_model.changed)
-                    notifiees.append(nvs)
-
-                for view in nv_views:
-                    view.setModel(nv_model)
-=======
-        self.ui.offline_overlay = epyq.overlaylabel.OverlayLabel(parent=self.ui)
-        self.ui.offline_overlay.label.setText('offline')
-
-        self.ui.name.setText(self.name)
-
-        self.dash_uis = {}
-        for i, (name, path) in enumerate(uis.items()):
+
+        self.dash_uis = OrderedDict()
+        for name, path in uis.items():
             # TODO: CAMPid 9549757292917394095482739548437597676742
             if not QFileInfo(path).isAbsolute():
                 ui_file = os.path.join(
@@ -268,74 +173,88 @@
             sio = io.StringIO(ts.readAll())
             self.dash_uis[name] = uic.loadUi(sio)
 
-            self.ui.tabs.insertTab(i,
-                                   self.dash_uis[name],
-                                   name)
-
-        self.ui.tabs.setCurrentIndex(0)
-
-        # TODO: the repetition here is not so pretty
-        matrix_rx = list(importany.importany(self.can_path).values())[0]
-        neo_rx = epyq.canneo.Neo(matrix=matrix_rx,
-                                 frame_class=epyq.txrx.MessageNode,
-                                 signal_class=epyq.txrx.SignalNode,
-                                 node_id_adjust=self.node_id_adjust)
-
-        matrix_tx = list(importany.importany(self.can_path).values())[0]
-        message_node_tx_partial = functools.partial(epyq.txrx.MessageNode,
-                                                    tx=True)
-        signal_node_tx_partial = functools.partial(epyq.txrx.SignalNode,
-                                                   tx=True)
-        neo_tx = epyq.canneo.Neo(matrix=matrix_tx,
-                                 frame_class=message_node_tx_partial,
-                                 signal_class=signal_node_tx_partial,
-                                 node_id_adjust=self.node_id_adjust)
-
-        self.neo_frames = neo_tx
-        notifiees = list(self.neo_frames.frames)
-
-        rx = epyq.txrx.TxRx(tx=False, neo=neo_rx)
-        notifiees.append(rx)
-        rx_model = epyq.txrx.TxRxModel(rx)
-
-        # TODO: put this all in the model...
-        rx.changed.connect(rx_model.changed)
-        rx.begin_insert_rows.connect(rx_model.begin_insert_rows)
-        rx.end_insert_rows.connect(rx_model.end_insert_rows)
-
-        tx = epyq.txrx.TxRx(tx=True, neo=neo_tx, bus=self.bus)
-        tx_model = epyq.txrx.TxRxModel(tx)
-        tx.changed.connect(tx_model.changed)
-
-        txrx_views = self.ui.findChildren(epyq.txrxview.TxRxView)
-        if len(txrx_views) > 0:
-            # TODO: actually find them and actually support multiple
-            self.ui.rx.setModel(rx_model)
-            self.ui.tx.setModel(tx_model)
-
-
-        matrix_nv = list(importany.importany(self.can_path).values())[0]
-        self.frames_nv = epyq.canneo.Neo(
-            matrix=matrix_nv,
-            frame_class=epyq.nv.Frame,
-            signal_class=epyq.nv.Nv,
-            node_id_adjust=self.node_id_adjust
-        )
-
-        nv_views = self.ui.findChildren(epyq.nvview.NvView)
-        if len(nv_views) > 0:
-            try:
-                nvs = epyq.nv.Nvs(self.frames_nv, self.bus)
-            except epyq.nv.NoNv:
-                pass
-            else:
-                nv_model = epyq.nv.NvModel(nvs)
-                nvs.changed.connect(nv_model.changed)
-                notifiees.append(nvs)
-
-            for view in nv_views:
-                view.setModel(nv_model)
->>>>>>> 4bd64a3a
+        if dash_only:
+            self.uis = self.dash_uis
+
+            matrix = list(importany.importany(self.can_path).values())[0]
+            self.neo_frames = epyq.canneo.Neo(matrix=matrix,
+                                              bus=self.bus,
+                                              rx_interval=self.rx_interval)
+
+            notifiees = [self.neo_frames]
+        else:
+            for i, (name, dash) in enumerate(self.dash_uis.items()):
+                self.ui.tabs.insertTab(i,
+                                       dash,
+                                       name)
+            self.ui.offline_overlay = epyq.overlaylabel.OverlayLabel(parent=self.ui)
+            self.ui.offline_overlay.label.setText('offline')
+            self.ui.dash_layout.addWidget(self.dash_ui)
+
+            self.ui.name.setText(name)
+            self.ui.tabs.setCurrentIndex(0)
+
+            # TODO: the repetition here is not so pretty
+            matrix_rx = list(importany.importany(self.can_path).values())[0]
+            neo_rx = epyq.canneo.Neo(matrix=matrix_rx,
+                                     frame_class=epyq.txrx.MessageNode,
+                                     signal_class=epyq.txrx.SignalNode,
+                                     node_id_adjust=self.node_id_adjust)
+
+            matrix_tx = list(importany.importany(self.can_path).values())[0]
+            message_node_tx_partial = functools.partial(epyq.txrx.MessageNode,
+                                                        tx=True)
+            signal_node_tx_partial = functools.partial(epyq.txrx.SignalNode,
+                                                       tx=True)
+            neo_tx = epyq.canneo.Neo(matrix=matrix_tx,
+                                     frame_class=message_node_tx_partial,
+                                     signal_class=signal_node_tx_partial,
+                                     node_id_adjust=self.node_id_adjust)
+
+            self.neo_frames = neo_tx
+            notifiees = list(self.neo_frames.frames)
+
+            rx = epyq.txrx.TxRx(tx=False, neo=neo_rx)
+            notifiees.append(rx)
+            rx_model = epyq.txrx.TxRxModel(rx)
+
+            # TODO: put this all in the model...
+            rx.changed.connect(rx_model.changed)
+            rx.begin_insert_rows.connect(rx_model.begin_insert_rows)
+            rx.end_insert_rows.connect(rx_model.end_insert_rows)
+
+            tx = epyq.txrx.TxRx(tx=True, neo=neo_tx, bus=self.bus)
+            tx_model = epyq.txrx.TxRxModel(tx)
+            tx.changed.connect(tx_model.changed)
+
+            txrx_views = self.ui.findChildren(epyq.txrxview.TxRxView)
+            if len(txrx_views) > 0:
+                # TODO: actually find them and actually support multiple
+                self.ui.rx.setModel(rx_model)
+                self.ui.tx.setModel(tx_model)
+
+
+            matrix_nv = list(importany.importany(self.can_path).values())[0]
+            self.frames_nv = epyq.canneo.Neo(
+                matrix=matrix_nv,
+                frame_class=epyq.nv.Frame,
+                signal_class=epyq.nv.Nv,
+                node_id_adjust=self.node_id_adjust
+            )
+
+            nv_views = self.ui.findChildren(epyq.nvview.NvView)
+            if len(nv_views) > 0:
+                try:
+                    nvs = epyq.nv.Nvs(self.frames_nv, self.bus)
+                except epyq.nv.NoNv:
+                    pass
+                else:
+                    nv_model = epyq.nv.NvModel(nvs)
+                    nvs.changed.connect(nv_model.changed)
+                    notifiees.append(nvs)
+
+                for view in nv_views:
+                    view.setModel(nv_model)
 
         notifier = self.bus.notifier
         for notifiee in notifiees:

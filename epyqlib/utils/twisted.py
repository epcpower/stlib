--- conflicted
+++ resolved
@@ -1,8 +1,5 @@
-<<<<<<< HEAD
 import functools
-=======
 import decimal
->>>>>>> d1fd2df9
 import logging
 import time
 

--- conflicted
+++ resolved
@@ -45,7 +45,7 @@
                 
                 deploymentDate 
                 manufactureDate 
-                model { name revision partNumber id __typename } 
+                model { name partNumber id __typename } 
                 notes 
                 serialNumber 
                 site { 
@@ -192,11 +192,7 @@
                 filename
                 hash
                 notes
-<<<<<<< HEAD
-                owner 
-=======
                 owner
->>>>>>> ad7f5a44
                 version
                 type
         }

import collections
import contextlib
import decimal
import inspect
import json
import locale
import logging
import uuid
import weakref

import attr
import graham
import graham.fields
import marshmallow
from PyQt5 import QtCore
import PyQt5.QtCore

import epyqlib.abstractcolumns
import epyqlib.pyqabstractitemmodel
import epyqlib.treenode
import epyqlib.utils.general

# See file COPYING in this source tree
__copyright__ = 'Copyright 2017, EPC Power Corp.'
__license__ = 'GPLv2+'


logger = logging.getLogger()


@attr.s
class Column:
    name = attr.ib()
    fields = attr.ib()

    def __iter__(self):
        return iter(self.fields)

    def items(self):
        return self.fields.items()


class ConsistencyError(Exception):
    pass


@attr.s
class Metadata:
    name = attr.ib(default=None)
    data_display = attr.ib(default=None)
    editable = attr.ib(default=True)
    human_name = attr.ib(default=None)
    convert = attr.ib(default=None)
    no_column = attr.ib(default=False)


metadata_key = object()


@attr.s
class Attributes:
    fields = attr.ib()


def ify():
    def inner(cls):
        class Fields:
            def __iter__(self):
                return (
                    getattr(self, field.name)
                    for field in attr.fields(type(self))
                )

        for field in attr.fields(cls):
            setattr(Fields, field.name, attr.ib())

        Fields = attr.s(Fields)

        field_metadata = collections.defaultdict(dict)
        for field in attr.fields(cls):
            metadata = field.metadata.get(metadata_key)

            extras = {}
            if field.name == 'children':
                extras['no_column'] = True

            if metadata is None:
                metadata = Metadata(name=field.name, **extras)
            else:
                # TODO: remove this backwards compat and just use recent
                #       attrs everywhere
                evolve = getattr(attr, 'evolve', attr.assoc)
                metadata = evolve(
                    metadata,
                    name=field.name,
                    **extras,
                )

            if metadata.convert is None:
                metadata.convert = field.convert

            field_metadata[field.name] = metadata

        setattr(
            cls,
            attribute_name,
            Attributes(
                fields=Fields(**field_metadata),
            ),
        )

        return cls

    return inner


attribute_name = epyqlib.utils.general.identifier_path(Attributes)


def attributes(cls):
    return getattr(cls, attribute_name)


def fields(cls):
    return attributes(cls).fields


def attrib(*args, attribute, **kwargs):
    # https://github.com/python-attrs/attrs/issues/278
    if len(attribute.metadata) == 0:
        attribute.metadata = {}

    attribute.metadata[metadata_key] = Metadata(*args, **kwargs)

    return attribute


def data_processor(cls, data_field, attribute_field):
    metadata = getattr(attributes(cls).fields, data_field.name)
    d = getattr(metadata, attribute_field.name)

    return d


@attr.s
class Columns:
    columns = attr.ib()

    def __iter__(self):
        return iter(self.columns)

    def __getitem__(self, item):
        if isinstance(item, str):
            column, = (
                column
                for column in self.columns
                if column.name == item
            )
            return column

        if isinstance(item, tuple):
            column, = (
                column
                for column in self.columns
                if column.fields[item[0]] == item[1]
            )
            return column

        return self.columns[item]


def columns(*columns):
    def _name(column):
        cls, field_name = column

        field = getattr(fields(cls), field_name)
        name = field.human_name

        if name is None:
            name = field_name.replace('_', ' ').title()

        return name

    return Columns(
        columns=tuple(
            Column(name=_name(c[0]), fields=dict(c))
            for c in columns
        ),
    )


@attr.s
class Types:
    types = attr.ib(
        convert=(
            lambda types:
            collections.OrderedDict((t.__name__, t) for t in types)
        ),
        default=(),
    )

    def __attrs_post_init__(self):
        for t in self.types.values():
            add_addable_types(cls=t, types=self)

    def __getitem__(self, item):
        return tuple(self.types.values())[item]

    def resolve(self, type_, default=None):
        if type_ is None and default is not None:
            return default

        if isinstance(type_, str):
            return self.types[type_]

        if isinstance(type_, marshmallow.Schema):
            return type_.data_class

        return type_


def create_addable_types(types):
    return collections.OrderedDict((
        (
            type_.__name__,
            type_,
        )
        for type_ in types
    ))


def add_addable_types(cls, attribute_name='children', types=None):
    if types is None:
        types = Types()

    if hasattr(cls, 'addable_types') or hasattr(cls, 'all_addable_types'):
        return

    @classmethod
    def addable_types(cls):
        if cls.addable_types_cache is None:
            field = graham.schema(cls).fields.get(attribute_name)
            if field is None:
                return {}

            resolved_types = tuple(
                types.resolve(type_=t.nested, default=cls)
                for t in field.instances
            )

            cls.addable_types_cache = create_addable_types(resolved_types)

        return cls.addable_types_cache

    cls.addable_types = addable_types
    cls.all_addable_types = addable_types
    cls.addable_types_cache = None
    cls.addable_types()

    return cls


def Root(default_name, valid_types):
    @graham.schemify(tag='root')
    @epyqlib.attrsmodel.ify()
    @epyqlib.utils.qt.pyqtify()
    @attr.s(hash=False)
    class Root(epyqlib.treenode.TreeNode):
        name = attr.ib(
            default=default_name,
        )
        graham.attrib(
            attribute=name,
            field=marshmallow.fields.String(),
        )

        children = attr.ib(
            default=attr.Factory(list),
        )
        graham.attrib(
            attribute=children,
            field=graham.fields.MixedList(fields=(
                marshmallow.fields.Nested(graham.schema(type_))
                for type_ in valid_types
                # marshmallow.fields.Nested('Group'),
                # marshmallow.fields.Nested(graham.schema(Leaf)),
            )),
        )

        uuid = attr_uuid()

        def __attrs_post_init__(self):
            super().__init__()


        def can_drop_on(self, node):
            return isinstance(node, tuple(self.addable_types().values()))

        @staticmethod
        def can_delete(node=None):
            if node is None:
                return False

            return True

<<<<<<< HEAD
        def nodes_by_filter(self, f):
            def matches(node, matches):
                if f(node):
                    matches.add(node)

            nodes = set()
            self.traverse(
                call_this=matches,
                payload=nodes,
                internal_nodes=True
            )

            return nodes

        def nodes_by_attribute(self, attribute_value, attribute_name):
            def matches(node, matches):
                if not hasattr(node, attribute_name):
                    return

                if getattr(node, attribute_name) == attribute_value:
                    matches.add(node)

            nodes = set()
            self.traverse(
                call_this=matches,
                payload=nodes,
                internal_nodes=True
            )

            if len(nodes) == 0:
                raise NotFoundError(
                    '''Attribute '{}' with value '{}' not found'''.format(
                        attribute_name,
                        attribute_value,
                    )
                )

            return nodes

=======
>>>>>>> 879614c9
    return Root


def convert_uuid(x):
    if x is None or isinstance(x, uuid.UUID):
        return x

    return uuid.UUID(x)


def attr_uuid(metadata=None, default=attr.Factory(uuid.uuid4), **field_options):
    if metadata is None:
        metadata = {}

    attribute = attr.ib(
        default=default,
        convert=convert_uuid,
        metadata=metadata,
    )
    graham.attrib(
        attribute=attribute,
        field=marshmallow.fields.UUID(**field_options),
    )
    attrib(
        attribute=attribute,
        human_name='UUID',
    )

    return attribute


def to_decimal_or_none(s):
    if s is None:
        return None

    if isinstance(s, str) and len(s) == 0:
        return None

    if isinstance(s, str):
        s = locale.delocalize(s)

    try:
        result = decimal.Decimal(s)
    except decimal.InvalidOperation as e:
        raise ValueError('Invalid number: {}'.format(repr(s))) from e

    return result


def to_str_or_none(s):
    if s is None:
        return None

    if isinstance(s, str):
        if len(s) == 0:
            return None

        return s

    return str(s)


def to_int_or_none(s):
    if s is None:
        return None

    if isinstance(s, str) and len(s) == 0:
        return None

    if isinstance(s, str):
        s = locale.delocalize(s)

    try:
        result = int(s)
    except ValueError as e:
        raise ValueError('Invalid number: {}'.format(repr(s))) from e

    return result


def two_state_checkbox(v):
    return v in (QtCore.Qt.Checked, True)


def check_uuids(*roots):
    def collect(node, uuids):
        if node.uuid is not None:
            if node.uuid in uuids:
                raise Exception('Duplicate uuid found: {}'.format(node.uuid))

            uuids.add(node.uuid)

    def set_nones(node, uuids):
        if node.uuid is None:
            while node.uuid is None:
                u = uuid.uuid4()
                if u not in uuids:
                    node.uuid = u
                    uuids.add(node.uuid)

    uuids = set()

    for root in set(roots):
        root.traverse(call_this=collect, payload=uuids, internal_nodes=True)

    for root in set(roots):
        root.traverse(call_this=set_nones, payload=uuids, internal_nodes=True)


def childless_can_delete(self, node=None):
    if node is not None:
        raise ConsistencyError(
            'No children to be considered'
        )

    return self.tree_parent.can_delete(node=self)


class Model(epyqlib.pyqabstractitemmodel.PyQAbstractItemModel):
    def __init__(self, root, columns, parent=None):
        super().__init__(root=root, parent=parent)

        self.mime_type = 'application/com.epcpower.pm.attrsmodel'

        self.columns = columns
        self.headers = tuple(c.name for c in self.columns)

        self.droppable_from = set()

        self.connected_signals = {}

        check_uuids(self.root)

        def connect(node, _):
            self.pyqtify_connect(node.tree_parent, node)

        self.root.traverse(
            call_this=connect,
            internal_nodes=True,
        )


    def add_drop_sources(self, *sources):
        self.droppable_from.update(sources)
        check_uuids(self.root, *self.droppable_from)

    def flags(self, index):
        flags = super().flags(index)

        field = self.get_field(index)

        if field is not None:
            node = self.node_from_index(index)

            if field.convert is two_state_checkbox:
                flags |= QtCore.Qt.ItemIsUserCheckable
            elif getattr(fields(node), field.name).editable:
                flags |= QtCore.Qt.ItemIsEditable

            flags |= QtCore.Qt.ItemIsDragEnabled | QtCore.Qt.ItemIsDropEnabled

        return flags

    def get_field(self, index):
        c = index.column()
        t = type(self.node_from_index(index))
        name = self.columns[c].fields.get(t)

        if name is None:
            return None

        return getattr(attr.fields(t), name)

    def data_display(self, index, replace_none='-'):
        field = self.get_field(index)

        if field is None:
            return ''

        if field.convert is two_state_checkbox:
            return ''

        node = self.node_from_index(index)

        data = getattr(node, field.name)
        processor = data_processor(type(node), field, Metadata.data_display)
        if processor is not None:
            return processor(data)

        if data is None:
            return replace_none

        return str(data)

    def data_edit(self, index):
        return self.data_display(index, replace_none='')

    def data_check_state(self, index):
        node = self.node_from_index(index)

        attribute = self.get_field(index)
        if attribute is not None:
            if attribute.convert is two_state_checkbox:
                if getattr(node, attribute.name):
                    return QtCore.Qt.Checked
                else:
                    return QtCore.Qt.Unchecked

        return None

    def setData(self, index, data, role=None):
        node = self.node_from_index(index)
        attribute = self.get_field(index)

        if role == QtCore.Qt.EditRole:
            convert = attribute.convert
            if convert is not None:
                try:
                    converted = convert(data)
                except ValueError:
                    return False
            else:
                converted = data

            setattr(node, attribute.name, converted)

            self.dataChanged.emit(index, index)
            return True
        elif role == QtCore.Qt.CheckStateRole:
            setattr(node, attribute.name, attribute.convert(data))

            return True

        return False

    def pyqtify_connect(self, parent, child):
        def key_value(instance, name, slot):
            signal = inspect.getattr_static(obj=instance, attr=name)
            return ((signal, (instance, slot)),)

        connections = {}
        if (parent, child) in self.connected_signals:
            raise ConsistencyError('already connected: {}'.format((parent, child)))
        self.connected_signals[(parent, child)] = connections

        for i, column in enumerate(self.columns):
            name = column.fields.get(type(child))
            if name is None:
                continue

            def slot(_, i=i):
                self.changed(
                    child, i,
                    child, i,
                    (PyQt5.QtCore.Qt.DisplayRole,),
                )

            connections.update(key_value(
                instance=child.__pyqtify_instance__.changed,
                name='_pyqtify_signal_' + name,
                slot=slot,
            ))

        connections.update(key_value(
            instance=child.pyqt_signals,
            name='child_added',
            slot=self.child_added,
        ))
        connections.update(key_value(
            instance=child.pyqt_signals,
            name='child_removed',
            slot=self.deleted,
        ))

        for signal, (instance, slot) in connections.items():
            signal.__get__(instance).connect(slot)

    def pyqtify_disconnect(self, parent, child):
        connections = self.connected_signals.pop((parent, child))

        for signal, (instance, slot) in connections.items():
            signal.__get__(instance).disconnect(slot)

    def child_added(self, child, row):
        parent = child.tree_parent

        from_index = None
        if len(parent.children) == 1:
            from_index = self.index_from_node(parent)
            persistent_index = PyQt5.QtCore.QPersistentModelIndex(from_index)
            self.layoutAboutToBeChanged.emit([persistent_index])

        self.begin_insert_rows(parent, row, row)

        self.pyqtify_connect(parent, child)

        if child.uuid is None:
            check_uuids(self.root)

        self.end_insert_rows()

        if from_index is not None:
            to_index = self.index_from_node(parent)
            self.changePersistentIndex(from_index, to_index)
            self.layoutChanged.emit([persistent_index])

    def deleted(self, parent, node, row):
        from_index = None
        if len(parent.children) == 1:
            from_index = self.index_from_node(parent)
            persistent_index = PyQt5.QtCore.QPersistentModelIndex(from_index)
            self.layoutAboutToBeChanged.emit([persistent_index])

        self.begin_remove_rows(parent, row, row)

        self.pyqtify_disconnect(parent, node)

        self.end_remove_rows()

        if from_index is not None:
            to_index = self.index_from_node(parent)
            self.changePersistentIndex(from_index, to_index)
            self.layoutChanged.emit([persistent_index])

    def supportedDropActions(self):
        return QtCore.Qt.MoveAction

    def mimeTypes(self):
        return (self.mime_type,)

    def mimeData(self, indexes):
        [node] = {self.node_from_index(i) for i in indexes}
        m = QtCore.QMimeData()
        m.setData(self.mime_type, node.uuid.bytes)

        return m

    def dropMimeData(self, data, action, row, column, parent):
        logger.debug('entering dropMimeData()')
        logger.debug((data, action, row, column, parent))

        node, new_parent, row = self.source_target_for_drop(
            column, data, parent, row)

        if action == QtCore.Qt.MoveAction:
            logger.debug('node name: {}'.format(node.name))
            logger.debug((data, action, row, column, parent))
            logger.debug('dropped on: {}'.format(new_parent.name))

            local = node.find_root() == self.root

            if local:
                node.tree_parent.remove_child(child=node)
                new_parent.insert_child(row, node)

                return True
            else:
                new_child = new_parent.child_from(node)
                new_parent.append_child(new_child)

        return False

    def source_target_for_drop(self, column, data, parent, row):
        new_parent = self.node_from_index(parent)
        if row == -1 and column == -1:
            if parent.isValid():
                row = 0
            else:
                row = len(self.root.children)
        u = uuid.UUID(bytes=bytes(data.data(self.mime_type)))
        source = self.node_from_uuid(u)
        return source, new_parent, row

    def node_from_uuid(self, u):
        def uuid_matches(node, matches):
            if node.uuid == u:
                matches.add(node)

        nodes = set()
        for root in self.droppable_from:
            root.traverse(
                call_this=uuid_matches,
                payload=nodes,
                internal_nodes=True
            )

        if len(nodes) == 0:
            raise NotFoundError('''UUID '{}' not found'''.format(u))

        [node] = nodes

        return node

    def canDropMimeData(self, mime, action, row, column, parent):
        node, new_parent, _ = self.source_target_for_drop(
            column, mime, parent, row)
        can_drop = new_parent.can_drop_on(node=node)

        logger.debug('canDropMimeData: {}: {}, {}'.format(
            new_parent.name, row, can_drop))

        return can_drop


class Reference(marshmallow.fields.UUID):
    def _serialize(self, value, attr, obj):
        return super()._serialize(value.uuid, attr, obj)<|MERGE_RESOLUTION|>--- conflicted
+++ resolved
@@ -303,48 +303,6 @@
 
             return True
 
-<<<<<<< HEAD
-        def nodes_by_filter(self, f):
-            def matches(node, matches):
-                if f(node):
-                    matches.add(node)
-
-            nodes = set()
-            self.traverse(
-                call_this=matches,
-                payload=nodes,
-                internal_nodes=True
-            )
-
-            return nodes
-
-        def nodes_by_attribute(self, attribute_value, attribute_name):
-            def matches(node, matches):
-                if not hasattr(node, attribute_name):
-                    return
-
-                if getattr(node, attribute_name) == attribute_value:
-                    matches.add(node)
-
-            nodes = set()
-            self.traverse(
-                call_this=matches,
-                payload=nodes,
-                internal_nodes=True
-            )
-
-            if len(nodes) == 0:
-                raise NotFoundError(
-                    '''Attribute '{}' with value '{}' not found'''.format(
-                        attribute_name,
-                        attribute_value,
-                    )
-                )
-
-            return nodes
-
-=======
->>>>>>> 879614c9
     return Root
 
 

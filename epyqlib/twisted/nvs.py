--- conflicted
+++ resolved
@@ -387,7 +387,6 @@
         )
         if response_mux_value != mux:
             return
-<<<<<<< HEAD
         meta_mux_value = tuple(
             v for k, v in signals.items()
             if k.enumeration_name == 'Meta'
@@ -398,11 +397,7 @@
                 print(' -- skipping due to unmatched meta')
                 return
 
-        response_read_write_value, = (v for k, v in signals.items() if k.name
-                                      == 'ReadParam_status')
-=======
         response_read_write_value = signals[status_signal.frame.command_signal]
->>>>>>> 4f51e263
         # TODO: handle the enumeration
         if response_read_write_value != request.read:
             return

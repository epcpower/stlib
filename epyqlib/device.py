--- conflicted
+++ resolved
@@ -891,16 +891,14 @@
                 icon=QMessageBox.Information,
             )
 
-<<<<<<< HEAD
-        for notifiee in notifiees:
-            self.bus.notifier.add(notifiee)
-=======
         scripting_model = epyqlib.scripting.Model(
             tx_neo=self.neo_frames,
             nvs=self.widget_nvs,
         )
         self.ui.scripting_view.set_model(scripting_model)
->>>>>>> f0b893c9
+
+        for notifiee in notifiees:
+            self.bus.notifier.add(notifiee)
 
         self.extension.post()
 

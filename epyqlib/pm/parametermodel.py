--- conflicted
+++ resolved
@@ -1005,8 +1005,6 @@
         no_column=True,
     )
 
-<<<<<<< HEAD
-=======
     arrays_and_groups = attr.ib(default=None)
     epyqlib.attrsmodel.attrib(
         attribute=arrays_and_groups,
@@ -1019,7 +1017,6 @@
         no_column=True,
     )
 
->>>>>>> b717c48f
     def __attrs_post_init__(self):
         super().__init__()
 
@@ -1142,8 +1139,6 @@
 
         self.combinations = product
 
-<<<<<<< HEAD
-=======
         self.curve_group_combinations = tuple(
             epyqlib.utils.general.ordered_unique(
                 tuple(
@@ -1157,7 +1152,6 @@
             )
         )
 
->>>>>>> b717c48f
         model = self.find_root().model
 
         for combination in product:

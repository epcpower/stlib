#!/usr/bin/env python3

#TODO: """DocString if there is one"""

import attr
import can
import enum
from epyqlib.abstractcolumns import AbstractColumns
import epyqlib.attrsmodel
import epyqlib.canneo
import epyqlib.pm.valuesetmodel
import epyqlib.twisted.busproxy
import epyqlib.twisted.nvs
import epyqlib.utils.general
import epyqlib.utils.twisted
import itertools
import json
import epyqlib.pyqabstractitemmodel
from epyqlib.treenode import TreeNode
from PyQt5.QtCore import (Qt, QVariant, QModelIndex, pyqtSignal, pyqtSlot)
from PyQt5 import QtGui, QtWidgets
from PyQt5.QtWidgets import QFileDialog
import textwrap
import time
import twisted.internet.defer
import twisted.internet.task

# See file COPYING in this source tree
__copyright__ = 'Copyright 2016, EPC Power Corp.'
__license__ = 'GPLv2+'


class Columns(AbstractColumns):
    _members = ['name', 'read_only', 'factory', 'value', 'saturate', 'reset',
                'clear', 'user_default', 'factory_default', 'minimum',
                'maximum', 'comment']

Columns.indexes = Columns.indexes()


class NoNv(Exception):
    pass


class NotFoundError(Exception):
    pass


@attr.s
class Configuration:
    set_frame = attr.ib()
    status_frame = attr.ib()
    to_nv_command = attr.ib()
    to_nv_status = attr.ib()
    read_write_signal = attr.ib()
<<<<<<< HEAD
    meta_signal = attr.ib()
=======
    read_write_status_signal = attr.ib()
>>>>>>> 4f51e263


configurations = {
    'original': Configuration(
        set_frame='CommandSetNVParam',
        status_frame='StatusNVParam',
        to_nv_command='SaveToEE_command',
        to_nv_status='SaveToEE_status',
        read_write_signal='ReadParam_command',
<<<<<<< HEAD
        meta_signal=None,
=======
        read_write_status_signal='ReadParam_status',
>>>>>>> 4f51e263
    ),
    'j1939': Configuration(
        set_frame='ParameterQuery',
        status_frame='ParameterResponse',
        to_nv_command='SaveToEE_command',
        to_nv_status='SaveToEE_status',
        read_write_signal='ReadParam_command',
<<<<<<< HEAD
        meta_signal='Meta',
=======
        read_write_status_signal = 'ReadParam_status',
>>>>>>> 4f51e263
    )
}


@attr.s(hash=True)
class Group(TreeNode):
    fields = attr.ib(default=attr.Factory(Columns))

    def __attrs_post_init__(self):
        super().__init__()


class MetaEnum(epyqlib.utils.general.AutoNumberIntEnum):
    value = 0
    user_default = 1
    factory_default = 2
    minimum = 3
    maximum = 4


meta_limits = (MetaEnum.minimum, MetaEnum.maximum)
meta_limits_first = (
    meta_limits + tuple(sorted(set(MetaEnum) - set(meta_limits)))
)

MetaEnum.non_value = tuple(sorted(set(MetaEnum) - {MetaEnum.value}))

meta_column_indexes = tuple(
    getattr(Columns.indexes, meta.name)
    for meta in MetaEnum
)


dynamic_column_indexes_by_meta = {
    MetaEnum.value: [
        Columns.indexes.value,
        Columns.indexes.saturate,
        Columns.indexes.reset,
        Columns.indexes.clear,
    ],
    **{
        meta: [getattr(Columns.indexes, meta.name)]
        for meta in MetaEnum.non_value
    },
}


column_index_by_meta = {
    meta: getattr(Columns.indexes, meta.name)
    for meta in MetaEnum
}


@attr.s
@epyqlib.utils.general.enumerated_attrs(MetaEnum, default=None)
class Meta:
    pass


class Nvs(TreeNode, epyqlib.canneo.QtCanListener):
    changed = epyqlib.utils.qt.Signal(
        TreeNode,
        int,
        TreeNode,
        int,
        list,
    )
    activity_started = epyqlib.utils.qt.Signal(str)
    activity_ended = epyqlib.utils.qt.Signal(str)

    def __init__(self, neo, bus, stop_cyclic=None, start_cyclic=None,
                 configuration=None, hierarchy=None, metas=(MetaEnum.value,),
                 access_level_path=None, access_password_path=None,
                 parent=None):
        TreeNode.__init__(self)
        epyqlib.canneo.QtCanListener.__init__(self, parent=parent)

        if configuration is None:
            configuration = 'original'

        self.stop_cyclic = stop_cyclic
        self.start_cyclic = start_cyclic
        self.configuration = configurations[configuration]

        from twisted.internet import reactor
        self.protocol = epyqlib.twisted.nvs.Protocol()
        self.transport = epyqlib.twisted.busproxy.BusProxy(
            protocol=self.protocol,
            reactor=reactor,
            bus=bus)

        self.bus = bus
        self.neo = neo
        self.message_received_signal.connect(self.message_received)

        self.access_level_node = None
        if access_level_path is not None:
            self.access_level_node = self.neo.signal_by_path(*access_level_path)

        self.password_node = None
        if access_password_path is not None:
            self.password_node = self.neo.signal_by_path(*access_password_path)

        self.set_frames = [f for f in self.neo.frames
                       if f.name == self.configuration.set_frame]
        try:
            self.set_frames = self.set_frames[0]
        except IndexError:
            # TODO: custom error
            raise NoNv()

        self.set_frames = self.set_frames.multiplex_frames
        self.status_frames = [
            f for f in self.neo.frames
            if f.name == self.configuration.status_frame
        ][0].multiplex_frames

        self.save_frame = None
        self.save_signal = None
        self.save_value = None
        self.confirm_save_frame = None
        self.confirm_save_multiplex_value = None
        self.confirm_save_signal = None
        self.confirm_save_value = None
        for frame in self.set_frames.values():
            for signal in frame.signals:
                if signal.name == self.configuration.to_nv_command:
                    for key, value in signal.enumeration.items():
                        if value == 'Enable':
                            self.save_frame = frame
                            self.save_signal = signal
                            self.save_value = float(key)

        save_status_name = self.configuration.to_nv_status
        for frame in self.status_frames.values():
            for signal in frame.signals:
                if signal.name == save_status_name:
                    for key, value in signal.enumeration.items():
                        if value == 'Enable':
                            self.confirm_save_frame = frame
                            self.confirm_save_multiplex_value = signal.multiplex
                            self.confirm_save_signal = signal
                            self.confirm_save_value = float(key)

        if self.confirm_save_frame is None:
            raise Exception(
                "'{}' signal not found in NV parameter interface".format(
                    save_status_name
                ))

        self.nv_by_path = {}
        # TODO: kind of an ugly manual way to connect this
        self.status_frames[0].set_frame = self.set_frames[0]
        for value, frame in self.set_frames.items():
            signals = [s for s in frame.signals]
            signals = [s for s in signals if s.multiplex is not 'Multiplexor']
            signals = [
                s for s in signals
                if s.name not in [
                    self.configuration.read_write_signal,
                    self.configuration.meta_signal,
                    '{}_MUX'.format(self.configuration.set_frame)
                ]
            ]

            if len(signals) > 0:
                def ignore_timeout(failure):
                    acceptable_errors = (
                        epyqlib.twisted.nvs.RequestTimeoutError,
                        epyqlib.twisted.nvs.SendFailedError,
                        epyqlib.twisted.nvs.CanceledError,
                    )
                    if failure.type in acceptable_errors:
                        return None

                    return epyqlib.utils.twisted.errbackhook(
                        failure)

                def send(signals=None, all_signals=signals):
                    if signals is None:
                        signals = all_signals

                    d = twisted.internet.defer.Deferred()
                    d.callback(None)

                    for enumerator in metas:
                        d.addCallback(lambda _: self.protocol.write_multiple(
                            nv_signals=signals,
                            meta=enumerator,
                            priority=epyqlib.twisted.nvs.Priority.user
                        ))
                    d.addErrback(ignore_timeout)

                frame._send.connect(send)

            frame.parameter_signals = []
            for nv in signals:
                if nv.name not in [self.configuration.to_nv_command]:
                    self.nv_by_path[nv.signal_path()] = nv
                    frame.parameter_signals.append(nv)
                    nv.changed.connect(self.changed)

                try:
                    nv.frame.status_frame = self.status_frames[value]
                except KeyError:
                    raise Exception('Unable to find: {}:{} with mux id {}'.format(
                        self.configuration.status_frame,
                        frame.mux_name,
                        frame.mux_value,
                    ))

                self.status_frames[value].set_frame = nv.frame

                search = (s for s in self.status_frames[value].signals
                          if s.start_bit == nv.start_bit)
                try:
                    nv.status_signal, = search
                except ValueError:
                    raise Exception(
                        'NV status signal not found for {}:{}'.format(nv.frame.mux_name, nv.name)
                    )
                nv.status_signal.set_signal = nv


        unreferenced_paths = set(self.nv_by_path)
        if hierarchy is not None:
            print('yeppers')
            def handle(children, tree_parent,
                       unreferenced_paths=unreferenced_paths):
                unreferenced_groups = []
                print(children, tree_parent)
                for child in children:
                    print(child)
                    if isinstance(child, dict):
                        group = Group(
                            fields=Columns(
                                name=child['name'],
                            )
                        )
                        tree_parent.append_child(group)
                        print('added group: {}'.format(group.fields.name))
                        if child.get('unreferenced'):
                            unreferenced_groups.append(group)
                        else:

                            unreferenced_groups.extend(handle(
                                children=child.get('children', ()),
                                tree_parent=group
                            ))
                    else:
                        path = ('ParameterQuery',) + tuple(child)
                        if path in unreferenced_paths:
                            tree_parent.append_child(self.nv_by_path[path])
                            unreferenced_paths.discard(path)
                        elif path not in self.nv_by_path:
                            print('Unknown parameter referenced: {}'
                                  .format(path))
                        else:
                            raise Exception('Attempted to put parameter in '
                                            'multiple groups: {}'.format(path))

                return tuple(g for g in unreferenced_groups if g is not None)

            unreferenced_groups = handle(children=hierarchy['children'],
                                      tree_parent=self)

            print('\\/ \\/ \\/ unreferenced parameter paths')
            print(
                json.dumps(
                    tuple(p[1:] for p in sorted(unreferenced_paths)),
                    indent=4
                )
            )
            print('/\\ /\\ /\\ unreferenced parameter paths')
        else:
            unreferenced_groups = (self,)

        for group in unreferenced_groups:
            for path in unreferenced_paths:
                group.append_child(self.nv_by_path[path])

        def remove_empty_groups(node):
            if isinstance(node, Group) and len(node.children) == 0:
                node.tree_parent.remove_child(child=node)
            else:
                for child in node.children:
                    remove_empty_groups(child)

        remove_empty_groups(self)

        duplicate_names = set()
        found_names = set()
        for child in self.all_nv():
            name = child.fields.name
            if name not in found_names:
                found_names.add(name)
            else:
                duplicate_names.add(name)

        if len(duplicate_names) > 0:
            raise Exception('Duplicate NV parameter names found: {}'.format(
                ', '.join(duplicate_names)))

        missing_read_write_signals = []

        for i, set_frame in self.set_frames.items():
            status_frame = self.status_frames[i]
            try:
                set_frame.command_signal, = (
                    s
                    for s in set_frame.signals
                    if s.name == self.configuration.read_write_signal
                )
            except ValueError:
                missing_read_write_signals.append('{}:{}:{}'.format(
                    set_frame.name,
                    set_frame.mux_name,
                    self.configuration.read_write_signal,
                ))

            try:
                status_frame.command_signal, = (
                    s
                    for s in status_frame.signals
                    if s.name == self.configuration.read_write_status_signal
                )
            except ValueError:
                missing_read_write_signals.append('{}:{}:{}'.format(
                    status_frame.name,
                    status_frame.mux_name,
                    self.configuration.read_write_status_signal,
                ))

        if len(missing_read_write_signals) > 0:
            raise Exception('Unable to find needed signals: {}'.format(
                ', '.join(missing_read_write_signals),
            ))

    def all_nv(self):
        def visit(node, all):
            if isinstance(node, Nv):
                all.add(node)
            else:
                for child in node.children:
                    visit(child, all)

        all = set()
        visit(self, all)

        return all

    def names(self):
        return '\n'.join([n.fields.name for n in self.all_nv()])

    def write_all_to_device(self, only_these=None, callback=None, meta=None):
        return self._read_write_all(
            read=False,
            only_these=only_these,
            callback=callback,
            meta=meta,
        )

    def read_all_from_device(
            self,
            only_these=None,
            callback=None,
            meta=None,
            background=False,
    ):
        return self._read_write_all(
            read=True,
            only_these=only_these,
            callback=callback,
            meta=meta,
            background=background,
        )

    def _read_write_all(
            self,
            read,
            only_these=None,
            callback=None,
            meta=None,
            background=False,
    ):
        if meta is None:
            meta = tuple(reversed(MetaEnum))

        activity = ('Reading from device' if read
                    else 'Writing to device')

        if not background:
            self.activity_started.emit('{}...'.format(activity))
        d = twisted.internet.defer.Deferred()
        d.callback(None)

        already_visited_frames = set()

        def handle_node(node, _=None):
            if not isinstance(node, Nv):
                return

            if node.frame not in already_visited_frames:
                already_visited_frames.add(node.frame)
                node.frame.update_from_signals()
                if read:
                    d.addCallback(
                        lambda _: self.protocol.read(
                            node,
                            priority=epyqlib.twisted.nvs.Priority.user,
                            passive=True,
                            all_values=True,
                        )
                    )
                elif node.frame.read_write.min <= 0:
                    d.addCallback(
                        lambda _: self.protocol.write(
                            node,
                            priority=epyqlib.twisted.nvs.Priority.user,
                            passive=True,
                            all_values=True,
                        )
                    )
                else:
                    return

                if callback is not None:
                    d.addCallback(callback)

        def handle_frame(frame, signals):
            frame.update_from_signals()
            for enumerator in meta:
                if read:
                    d.addCallback(
                        lambda _, enumerator=enumerator: self.protocol.read_multiple(
                            nv_signals=signals,
                            meta=enumerator,
                            priority=epyqlib.twisted.nvs.Priority.user,
                            passive=True,
                            all_values=True,
                        )
                    )
                elif frame.read_write.min <= 0:
                    not_none_signals = []
                    for signal in signals:
                        if enumerator == MetaEnum.value:
                            value = signal.value
                        else:
                            value = getattr(signal.meta, enumerator.name).value

                        if value is not None:
                            not_none_signals.append(signal)

                    if len(not_none_signals) == 0:
                        continue

                    d.addCallback(
                        lambda _, enumerator=enumerator, not_none_signals=not_none_signals: self.protocol.write_multiple(
                            nv_signals=not_none_signals,
                            meta=enumerator,
                            priority=epyqlib.twisted.nvs.Priority.user,
                            passive=True,
                            all_values=True,
                        )
                    )
                else:
                    return

                if callback is not None:
                    d.addCallback(callback)

        if only_these is None:
            self.traverse(call_this=handle_node)
        else:
            frames = set(nv.frame for nv in only_these)
            for frame in frames:
                signals = tuple(nv for nv in only_these
                                if nv.frame is frame)

                handle_frame(frame=frame, signals=signals)

        if not background:
            d.addCallback(epyqlib.utils.twisted.detour_result,
                          self.activity_ended.emit,
                          'Finished {}...'.format(activity.lower()))
            d.addErrback(epyqlib.utils.twisted.detour_result,
                         self.activity_ended.emit,
                         'Failed while {}...'.format(activity.lower()))

        return d

    def message_received(self, msg):
        if (msg.arbitration_id == self.status_frames[0].id
                and msg.id_type == self.status_frames[0].extended):
            multiplex_message, multiplex_value =\
                self.neo.get_multiplex(msg)

            if multiplex_message is None:
                return

            if multiplex_value is not None and multiplex_message in self.status_frames.values():
                values = multiplex_message.unpack(msg.data, only_return=True)

                if multiplex_message.meta_signal is not None:
                    meta = epyqlib.nv.MetaEnum(
                        values[multiplex_message.meta_signal],
                    )
                    if meta != epyqlib.nv.MetaEnum.value:
                        return

                multiplex_message.unpack(msg.data)
                # multiplex_message.frame.update_canneo_from_matrix_signals()

                status_signals = multiplex_message.signals
                sort_key = lambda s: s.start_bit
                status_signals = sorted(status_signals, key=sort_key)
                set_signals = multiplex_message.set_frame.signals
                set_signals = sorted(set_signals, key=sort_key)
                for status, set in zip(status_signals, set_signals):
                    set.set_value(status.value)

    def unique(self):
        # TODO: actually identify the object
        return '-'

    def to_dict(self, include_secrets=False):
        d = {}
        for child in self.all_nv():
            if include_secrets or not child.secret:
                d[child.fields.name] = child.get_human_value(for_file=True)

        return d

    def to_value_set(self, include_secrets=False):
        value_set = epyqlib.pm.valuesetmodel.create_blank()

        for child in self.all_nv():
            if include_secrets or not child.secret:
                parameter = epyqlib.pm.valuesetmodel.Parameter(
                    name=child.fields.name,
                    value=child.get_human_value(for_file=True),
                    user_default=child.meta.user_default.get_human_value(
                        for_file=True
                    ),
                    factory_default=child.meta.factory_default.get_human_value(
                        for_file=True
                    ),
                    minimum=child.meta.minimum.get_human_value(for_file=True),
                    maximum=child.meta.maximum.get_human_value(for_file=True),
                )
                value_set.model.root.append_child(parameter)

        return value_set

    def from_dict(self, d):
        only_in_file = list(d.keys())

        for child in self.all_nv():
            value = d.get(child.fields.name, None)
            if value is not None:
                child.set_human_value(value)
                only_in_file.remove(child.fields.name)
            else:
                print("Nv value named '{}' not found when loading from dict"
                      .format(child.fields.name))

        for name in only_in_file:
            print("Unrecognized NV value named '{}' found when loading "
                  "from dict".format(name))

    def from_value_set(self, value_set):
        only_in_file = value_set.model.root.nodes_by_filter(
            f=lambda node: isinstance(node, epyqlib.pm.valuesetmodel.Parameter),
        )
        only_in_file = {
            parameter.name
            for parameter in only_in_file
        }
        only_in_file = {
            (name, meta)
            for name, meta in itertools.product(
                only_in_file,
                epyqlib.nv.MetaEnum,
            )
        }

        for child in self.all_nv():
            name = child.fields.name

            try:
                parameters = value_set.model.root.nodes_by_attribute(
                    attribute_value=name,
                    attribute_name='name',
                )
            except epyqlib.treenode.NotFoundError:
                parameters = []


            not_found_format = (
                "Nv value named '{}' ({{}}) not found when loading "
                "from value set".format(name)
            )

            if len(parameters) == 1:
                parameter, = parameters

                for meta in MetaEnum:
                    only_in_file.discard((name, meta))

                if parameter.value is not None:
                    child.set_human_value(parameter.value)
                else:
                    print(not_found_format.format('value'))

                for meta in MetaEnum:
                    if meta == MetaEnum.value:
                        continue

                    v = getattr(parameter, meta.name)
                    if v is not None:
                        child.set_meta(
                            data=v,
                            meta=meta,
                            check_range=False,
                        )
                    else:
                        print(not_found_format.format(meta.name))
            elif len(parameters) > 1:
                print(
                    "Nv value named '{}' occurred {} times when loading "
                    "from value set".format(name, len(parameters)),
                )
            else:
                print(
                    "Nv value named '{}' not found when loading from "
                    "value set".format(name),
                )

        for name, meta in sorted(only_in_file):
            print("Unrecognized NV value named '{}' ({}) found when loading "
                  "from value set".format(name, meta.name))

    def defaults_from_dict(
            self,
            d,
            default_metas=(MetaEnum.factory_default,),
    ):
        only_in_file = list(d.keys())

        for child in self.all_nv():
            value = d.get(child.fields.name, None)
            if value is not None:
                for meta in default_metas:
                    child.set_meta(
                        data=float(value),
                        meta=meta,
                    )
                    self.changed.emit(
                        child, meta_column_indexes[meta],
                        child, meta_column_indexes[meta],
                        [Qt.DisplayRole],
                    )
                only_in_file.remove(child.fields.name)
            else:
                print("Nv value named '{}' not found when loading from dict"
                      .format(child.fields.name))

        for name in only_in_file:
            print("Unrecognized NV value named '{}' found when loading to "
                  "defaults from dict".format(name))

    def module_to_nv(self):
        self.activity_started.emit('Requested save to NV...')
        self.save_signal.set_value(self.save_value)
        self.save_frame.update_from_signals()
        d = self.protocol.write(
            nv_signal=self.save_signal,
            passive=True,
            meta=MetaEnum.value,
        )
        d.addBoth(
            epyqlib.utils.twisted.detour_result,
            self.module_to_nv_off,
        )
        d.addCallback(self._module_to_nv_response)
        d.addErrback(
            epyqlib.utils.twisted.detour_result,
            self._module_to_nv_response,
            (0, None),
        )
        d.addErrback(epyqlib.utils.twisted.errbackhook)

    def module_to_nv_off(self):
        self.save_signal.set_value(not self.save_value)
        d = self.protocol.write(
            nv_signal=self.save_signal,
            passive=True,
            meta=MetaEnum.value,
        )
        d.addErrback(lambda _: None)

    def _module_to_nv_response(self, result):
        if result[0] == 1:
            feedback = 'Save to NV confirmed'
        else:
            feedback = 'Save to NV failed ({})'.format(
                self.confirm_save_signal.full_string
            )

        self.activity_ended.emit(feedback)

    def logger_set_frames(self):
        frames = [frame for frame in self.set_frames.values()
                  if frame.mux_name.startswith('LoggerChunk')]
        frames.sort(key=lambda frame: frame.mux_name)

        return frames

    def signal_from_names(self, frame_name, value_name):
        frame = [f for f in self.set_frames.values()
                 if f.mux_name == frame_name]

        try:
            frame, = frame
        except ValueError as e:
            raise NotFoundError(
                'Frame not found: {}'.format(frame_name)) from e

        signal = [s for s in frame.signals
                   if s.name == value_name]

        try:
            signal, = signal
        except ValueError as e:
            raise NotFoundError(
                'Signal not found: {}:{}'.format(frame_name, value_name)) from e

        return signal


class Nv(epyqlib.canneo.Signal, TreeNode):
    changed = epyqlib.utils.qt.Signal(
        TreeNode,
        int,
        TreeNode,
        int,
        list,
    )

    def __init__(self, signal, frame, parent=None, meta=None, meta_value=None):
        epyqlib.canneo.Signal.__init__(self, signal=signal, frame=frame,
                                    parent=parent)
        TreeNode.__init__(self)

        if meta_value is None:
            self.meta_value = MetaEnum.value
        else:
            self.meta_value = meta_value

        default = self.default_value
        if default is None:
            default = 0

        if self.frame is not None:
            self.factory = '<factory>' in (self.comment + self.frame.comment)

        self.reset_value = None

        self.clear(mark_modified=False)

        self.fields = Columns(
            value=self.full_string,
            comment=self.comment,
        )
        if self.frame is not None:
            self.fields.name = '{}:{}'.format(self.frame.mux_name, self.name)

        self.meta = meta
        if self.meta is None:
            self.meta = Meta()

            metas = (
                MetaEnum.user_default,
                MetaEnum.factory_default,
                MetaEnum.minimum,
                MetaEnum.maximum,
            )
            for meta in metas:
                setattr(
                    self.meta,
                    meta.name,
                    Nv(signal, frame=None, meta=self.meta, meta_value=meta)
                )

            for meta in metas:
                getattr(self.meta, meta.name).set_value(None)

                setattr(
                    self.fields,
                    meta.name,
                    getattr(self.meta, meta.name).full_string,
                )

    def _changed(self, column_start=None, column_end=None, roles=(
            Columns.indexes.value,)):
        if column_start is None:
            column_start = Columns.indexes.value
        if column_end is None:
            column_end = column_start

        self.changed.emit(
            self, column_start,
            self, column_end,
            list(roles),
        )

    def get_meta_signal(self, meta):
        if meta == MetaEnum.value:
            return self

        return getattr(self.meta, meta.name)

    def get_human_value(self, for_file=False, column=None):
        if column is None:
            column = Columns.indexes.value
        column_name = Columns().index_from_attribute(column)

        signal = self.get_meta_signal(getattr(MetaEnum, column_name))

        if signal is self:
            return super().get_human_value(for_file=False)

        return signal.get_human_value(
            for_file=for_file,
            column=Columns.indexes.value,
        )

    def signal_path(self):
        return self.frame.signal_path() + (self.name,)

    def can_be_saturated(self, meta=MetaEnum.value):
        signal = self.get_meta_signal(meta)

        if signal.value is None:
            return False

        return signal.to_human(signal.value) != signal.saturation_value()

    def saturate(self, meta=MetaEnum.value):
        signal = self.get_meta_signal(meta)

        if not signal.can_be_saturated():
            return

        self.set_meta(signal.saturation_value(), meta=meta, mark_modified=True)

    def saturation_value(self):
        if self.value is None:
            return None

        s = self.to_human(self.value)

        if self.meta.minimum.value is not None:
            s = max(self.to_human(self.meta.minimum.value), s)

        if self.meta.maximum.value is not None:
            s = min(self.to_human(self.meta.maximum.value), s)

        return s

    def can_be_reset(self, meta=MetaEnum.value):
        signal = self.get_meta_signal(meta)
        return signal.reset_value != signal.value

    def reset(self, meta=MetaEnum.value):
        signal = self.get_meta_signal(meta)

        if not signal.can_be_reset():
            return

        self.set_meta(signal.reset_value, meta=meta)

    def set_value(self, value, force=False, check_range=False):
        self.reset_value = value

        min_max = {MetaEnum.minimum, MetaEnum.maximum}

        if self.meta is not None:
            extras = {}
            if self.meta.minimum.value is None or self.meta_value in min_max:
                extras['minimum'] = self.to_human(self.raw_minimum)
            else:
                extras['minimum'] = self.meta.minimum.to_human(
                    self.meta.minimum.value,
                )

            if self.meta.maximum.value is None or self.meta_value in min_max:
                extras['maximum'] = self.to_human(self.raw_maximum)
            else:
                extras['maximum'] = self.meta.maximum.to_human(
                    self.meta.maximum.value,
                )

        super().set_value(
            value=value,
            force=force,
            check_range=check_range,
            **extras,
        )
        self.fields.value = self.full_string
        self._changed()

    def set_data(self, data, mark_modified=False, check_range=True):
        # self.fields.value = value
        reset_value = self.reset_value
        try:
            if data is None:
                self.set_value(data)
            else:
                self.set_human_value(data, check_range=check_range)
        except ValueError:
            return False
        finally:
            if mark_modified:
                self.reset_value = reset_value
        self.fields.value = self.full_string

        return True

    def set_meta(self, data, meta, *args, **kwargs):
        if meta == MetaEnum.value:
            return self.set_data(data=data, *args, **kwargs)

        meta_signal = getattr(self.meta, meta.name)

        result = meta_signal.set_data(
            data=data,
            *args,
            **kwargs,
        )
        setattr(self.fields, meta.name, meta_signal.full_string)

        return result

    def can_be_cleared(self, meta=MetaEnum.value):
        signal = self.get_meta_signal(meta)

        return signal.value is not None

    def clear(self, mark_modified=True, meta=MetaEnum.value):
        signal = self.get_meta_signal(meta)

        if not signal.can_be_cleared():
            return

        self.set_meta(None, meta=meta, mark_modified=mark_modified)
        if hasattr(signal, 'status_signal'):
            signal.status_signal.set_value(None)

    def is_factory(self):
        return self.factory

    def is_read_only(self):
        return self.frame.read_write.min > 0 or self.is_summary

    def unique(self):
        # TODO: make it more unique
        return str(self.fields.name) + '__'


class Frame(epyqlib.canneo.Frame, TreeNode):
    _send = epyqlib.utils.qt.Signal(tuple)

    def __init__(self, message=None, tx=False, frame=None,
                 multiplex_value=None, signal_class=Nv, mux_frame=None,
                 parent=None, **kwargs):
        epyqlib.canneo.Frame.__init__(self, frame=frame,
                                   multiplex_value=multiplex_value,
                                   signal_class=signal_class,
                                   set_value_to_default=False,
                                   mux_frame=mux_frame,
                                   parent=parent,
                                   **kwargs)
        TreeNode.__init__(self, parent)

        meta_signals = [
            signal
            for signal in self.signals
            if signal.name == 'Meta'
        ]

        if len(meta_signals) == 0:
            self.meta_signal = None
        else:
            self.meta_signal, = meta_signals

        for signal in self.signals:
            if signal.name in ("ReadParam_command", "ReadParam_status"):
                self.read_write = signal
                break

        for signal in self.signals:
            if signal.name.endswith("_MUX"):
                self.mux = signal
                break

    def signal_path(self):
        if self.mux_name is None:
            return self.name,
        else:
            return self.name, self.mux_name

    def update_from_signals(self, for_read=False, data=None, function=None,
                            only_return=False):
        return super().update_from_signals(
            data=data,
            function=function,
            only_return=only_return,
        )

    def send_now(self, signals):
        self._send.emit(signals)


@attr.s
class Icon:
    character = attr.ib()
    check = attr.ib()
    font = attr.ib(QtGui.QFont('fontawesome'))


class NvModel(epyqlib.pyqabstractitemmodel.PyQAbstractItemModel):
    activity_started = pyqtSignal(str)
    activity_ended = pyqtSignal(str)

    def __init__(self, root, parent=None):
        editable_columns = Columns.fill(False)
        for enumerator in MetaEnum:
            setattr(editable_columns, enumerator.name, True)

        epyqlib.pyqabstractitemmodel.PyQAbstractItemModel.__init__(
                self, root=root, editable_columns=editable_columns,
                alignment=Qt.AlignVCenter | Qt.AlignLeft, parent=parent)

        self.check_range = True

        self.headers = Columns(name='Name',
                               value='Value',
                               minimum='Min',
                               maximum='Max',
                               user_default='User Default',
                               factory_default='Factory Default',
                               comment='Comment')

        root.activity_started.connect(self.activity_started)
        root.activity_ended.connect(self.activity_ended)

        self.icons = Columns(
            reset=Icon(character='\uf0e2', check='can_be_reset'),
            clear=Icon(character='\uf057', check='can_be_cleared'),
            saturate=Icon(character='\uf066', check='can_be_saturated'),
            factory=Icon(character='\uf084', check='is_factory'),
            read_only=Icon(character='\uf023', check='is_read_only')
        )

        self.meta_columns = {
            getattr(Columns.indexes, enumerator.name)
            for enumerator in MetaEnum
        }

        self.icon_columns = set(
            index
            for index, icon in zip(self.icons.indexes, self.icons)
            if icon is not None
        )

        self.force_action_decorations = False

        self.role_functions[epyqlib.pyqabstractitemmodel.UserRoles.sort] = (
            self.data_sort
        )

    def all_nv(self):
        return self.root.all_nv()

    def flags(self, index):
        flags = super().flags(index)
        node = self.node_from_index(index)

        if not isinstance(node, epyqlib.nv.Nv) or node.is_read_only():
            flags &= ~Qt.ItemIsEditable

        return flags

    def data_sort(self, index):
        node = self.node_from_index(index)

        return '{}{}'.format(
            'a' if isinstance(node, Group) else 'b',
            self.data_display(index),
        )

    def data_font(self, index):
        icon = self.icons[index.column()]
        if icon is not None:
            return icon.font

        return None

    def data_display(self, index):
        node = self.node_from_index(index)
        column = index.column()
        icon = self.icons[column]
        if icon is not None:
            if self.force_action_decorations:
                return icon.character
            else:
                if isinstance(node, epyqlib.nv.Nv):
                    check = getattr(node, icon.check)
                    if check():
                        return icon.character

        super_result = super().data_display(index)

        return super_result

    def data_tool_tip(self, index):
        if index.column() == Columns.indexes.saturate:
            node = self.node_from_index(index)
            if isinstance(node, epyqlib.nv.Nv):
                if node.can_be_saturated():
                    return node.format_strings(
                        value=node.from_human(node.saturation_value()))[0]
        if index.column() == Columns.indexes.reset:
            node = self.node_from_index(index)
            if isinstance(node, epyqlib.nv.Nv):
                if node.can_be_reset():
                    return node.format_strings(value=node.reset_value)[0]
        elif index.column() == Columns.indexes.comment:
            node = self.node_from_index(index)
            if isinstance(node, epyqlib.nv.Nv):
                comment = node.fields.comment
                if comment is None:
                    comment = ''
                return '\n'.join(textwrap.wrap(comment, 60))

    def dynamic_columns_changed(
            self,
            node,
            columns=None,
            meta=MetaEnum.value,
            roles=(Qt.DisplayRole,),
    ):
        if columns is None:
            columns = dynamic_column_indexes_by_meta[meta]

        for column in columns:
            self.changed(node, column, node, column, roles)

    def saturate_node(self, node, meta=MetaEnum.value):
        node.saturate(meta=meta)
        self.dynamic_columns_changed(node, meta=meta)

    def reset_node(self, node, meta=MetaEnum.value):
        node.reset(meta=meta)
        self.dynamic_columns_changed(node, meta=meta)

    def clear_node(self, node, meta=MetaEnum.value):
        node.clear(meta=meta)
        self.dynamic_columns_changed(node, meta=meta)

    def check_range_changed(self, state):
        self.check_range = state == Qt.Checked

    def setData(self, index, data, role=None):
        column = index.column()
        if column in self.meta_columns:
            if role == Qt.EditRole:
                node = self.node_from_index(index)
                success = node.set_meta(
                    data,
                    meta=getattr(
                        MetaEnum,
                        Columns().index_from_attribute(column),
                    ),
                    mark_modified=True,
                    check_range=self.check_range,
                )

                self.dataChanged.emit(index, index)
                return success

        return False

    @pyqtSlot()
    def module_to_nv(self):
        # TODO: monitor and report success/failure of write
        self.root.module_to_nv()

    @pyqtSlot()
    def write_to_module(self):
        # TODO: device or module!?!?
        d = self.root.write_all_to_device()
        d.addErrback(epyqlib.utils.twisted.catch_expected)
        d.addErrback(epyqlib.utils.twisted.errbackhook)

    @pyqtSlot()
    def read_from_module(self):
        d = self.root.read_all_from_device()
        d.addErrback(epyqlib.utils.twisted.catch_expected)
        d.addErrback(epyqlib.utils.twisted.errbackhook)

    @pyqtSlot()
    def write_to_file(self, parent=None):
        filters = [
            ('EPC Parameters', ['epp']),
            ('All Files', ['*'])
        ]
        filename = epyqlib.utils.qt.file_dialog(
            filters, save=True, parent=parent)

        if filename is None:
            return

        if len(filename) > 0:
            with open(filename, 'w') as file:
                d = self.root.to_dict()
                s = json.dumps(d, sort_keys=True, indent=4)
                file.write(s)
                file.write('\n')

                self.activity_ended.emit(
                    'Saved to "{}"'.format(filename)
                )

    @pyqtSlot()
    def write_to_value_set_file(self, parent=None):
        fields = attr.fields(epyqlib.pm.valuesetmodel.ValueSet)
        filters = fields.filters.default
        path = epyqlib.utils.qt.file_dialog(
            filters,
            save=True,
            parent=parent,
        )

        if path is not None:
            value_set = self.root.to_value_set()
            value_set.path = path

            try:
                value_set.save()
            except epyqlib.pm.valuesetmodel.SaveCancelled:
                message = 'Save cancelled'
            else:
                message = 'Saved to "{}"'.format(path)

        self.activity_ended.emit(message)

    @pyqtSlot()
    def read_from_file(self, parent=None):
        filters = [
            ('EPC Parameters', ['epp']),
            ('All Files', ['*'])
        ]
        filename = epyqlib.utils.qt.file_dialog(filters, parent=parent)

        if filename is None:
            return

        if len(filename) > 0:
            with open(filename, 'r') as file:
                s = file.read()
                d = json.loads(s)
                self.root.from_dict(d)

                self.activity_ended.emit(
                    'Loaded from "{}"'.format(filename)
                )

    @pyqtSlot()
    def read_from_value_set_file(self, parent=None):
        fields = attr.fields(epyqlib.pm.valuesetmodel.ValueSet)
        filters = fields.filters.default
        # filters = epyqlib.pm.valuesetmodel.ValueSet.filters.default
        path = epyqlib.utils.qt.file_dialog(filters, parent=parent)

        if path is None:
            return

        value_set = epyqlib.pm.valuesetmodel.loadp(path)

        self.root.from_value_set(value_set)

        self.activity_ended.emit(
            'Loaded value set from "{}"'.format(path),
        )


if __name__ == '__main__':
    import sys

    print('No script functionality here')
    sys.exit(1)     # non-zero is a failure<|MERGE_RESOLUTION|>--- conflicted
+++ resolved
@@ -53,11 +53,8 @@
     to_nv_command = attr.ib()
     to_nv_status = attr.ib()
     read_write_signal = attr.ib()
-<<<<<<< HEAD
+    read_write_status_signal = attr.ib()
     meta_signal = attr.ib()
-=======
-    read_write_status_signal = attr.ib()
->>>>>>> 4f51e263
 
 
 configurations = {
@@ -67,11 +64,8 @@
         to_nv_command='SaveToEE_command',
         to_nv_status='SaveToEE_status',
         read_write_signal='ReadParam_command',
-<<<<<<< HEAD
+        read_write_status_signal='ReadParam_status',
         meta_signal=None,
-=======
-        read_write_status_signal='ReadParam_status',
->>>>>>> 4f51e263
     ),
     'j1939': Configuration(
         set_frame='ParameterQuery',
@@ -79,11 +73,8 @@
         to_nv_command='SaveToEE_command',
         to_nv_status='SaveToEE_status',
         read_write_signal='ReadParam_command',
-<<<<<<< HEAD
+        read_write_status_signal = 'ReadParam_status',
         meta_signal='Meta',
-=======
-        read_write_status_signal = 'ReadParam_status',
->>>>>>> 4f51e263
     )
 }
 

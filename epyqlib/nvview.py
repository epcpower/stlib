#!/usr/bin/env python3

#TODO: """DocString if there is one"""

import collections
import epyqlib.nv
try:
    import epyqlib.resources.code
except ImportError:
    pass # we will catch the failure to open the file
import epyqlib.utils.qt
import functools
import io
import json
import os
import pathlib
import shutil
import subprocess
import tempfile
import twisted.internet.defer
from PyQt5 import QtWidgets, uic, QtCore
from PyQt5.QtCore import (pyqtSignal, pyqtSlot, QFile, QFileInfo, QTextStream,
                          QCoreApplication, Qt, QItemSelectionModel,
                          QModelIndex, QSortFilterProxyModel)

# See file COPYING in this source tree
__copyright__ = 'Copyright 2016, EPC Power Corp.'
__license__ = 'GPLv2+'


class NvView(QtWidgets.QWidget):
    module_to_nv = pyqtSignal()
    read_from_file = pyqtSignal()
    read_from_value_set_file = pyqtSignal()
    write_to_file = pyqtSignal()
    write_to_value_set_file = pyqtSignal()

    def __init__(self, parent=None, in_designer=False):
        QtWidgets.QWidget.__init__(self, parent=parent)

        self.in_designer = in_designer

        ui = 'nvview.ui'
        # TODO: CAMPid 9549757292917394095482739548437597676742
        if not QFileInfo(ui).isAbsolute():
            ui_file = os.path.join(
                QFileInfo.absolutePath(QFileInfo(__file__)), ui)
        else:
            ui_file = ui
        ui_file = QFile(ui_file)
        ui_file.open(QFile.ReadOnly | QFile.Text)
        ts = QTextStream(ui_file)
        sio = io.StringIO(ts.readAll())
        self.ui = uic.loadUi(sio, self)

        self.ui.module_to_nv_button.clicked.connect(self.module_to_nv)
        self.ui.write_to_module_button.clicked.connect(self.write_to_module)
        self.ui.read_from_module_button.clicked.connect(self.read_from_module)
        self.ui.write_to_file_button.clicked.connect(self.write_to_file)
        self.ui.write_to_value_set_file_button.clicked.connect(
            self.write_to_value_set_file,
        )
        self.ui.read_from_file_button.clicked.connect(self.read_from_file)
<<<<<<< HEAD
        self.ui.read_from_value_set_file_button.clicked.connect(
            self.read_from_value_set_file,
=======
        self.ui.write_to_auto_parameters_button.clicked.connect(
            self.write_to_auto_parameters,
>>>>>>> 144e3c94
        )

        view = self.ui.tree_view
        view.setContextMenuPolicy(Qt.CustomContextMenu)
        view.customContextMenuRequested.connect(self.context_menu)
        view.setSelectionBehavior(view.SelectItems)
        view.setSelectionMode(view.ExtendedSelection)
        view.row_columns = {
            epyqlib.nv.Columns.indexes.name,
        }
        self.meta_columns = {
            getattr(epyqlib.nv.Columns.indexes, meta.name)
            for meta in epyqlib.nv.MetaEnum
        }
        no_update_columns = set(epyqlib.nv.Columns.indexes)
        no_update_columns -= {epyqlib.nv.Columns.indexes.name,}
        no_update_columns -= self.meta_columns
        view.no_update_columns = no_update_columns

        self.resize_columns = epyqlib.nv.Columns(
            name=True,
            value=True,
            user_default=True,
            factory_default=True,
            minimum=True,
            maximum=True,
            comment=True,
        )

        self.progress = None

        self.ui.tree_view.clicked.connect(self.clicked)
        self.ui.tree_view.header().setMinimumSectionSize(0)

        self.ui.searchbox.connect_to_view(
            view=self.ui.tree_view,
            column=epyqlib.nv.Columns.indexes.name,
        )

<<<<<<< HEAD
        self.set_access_level_signal_path(path=None)

        self.password_mapper = QtWidgets.QDataWidgetMapper()
        self.password_mapper.setSubmitPolicy(
            QtWidgets.QDataWidgetMapper.AutoSubmit,
        )
        self.access_level_mapper = QtWidgets.QDataWidgetMapper()
        self.access_level_mapper.setSubmitPolicy(
            QtWidgets.QDataWidgetMapper.AutoSubmit,
        )

        self.ui.access_level_password.setPlaceholderText('Access Code...')

        self.metas = None
        self.set_metas(())

        self.resize_modes = None

    def set_access_level_signal_path(self, path):
        if path is None or path == '':
            self.ui.current_access_level.signal_path = ''
            self.ui.current_access_level.setHidden(True)
            self.ui.access_level.setHidden(True)
            self.ui.current_access_level.ignore = True
        else:
            self.ui.current_access_level.signal_path = ';'.join(path)
            self.ui.current_access_level.setVisible(True)
            self.ui.access_level.setVisible(True)
            self.ui.current_access_level.ignore = False

    def set_metas(self, metas):
        self.metas = metas

        show_but_no_edit = {
            epyqlib.nv.MetaEnum.factory_default,
            epyqlib.nv.MetaEnum.minimum,
            epyqlib.nv.MetaEnum.maximum,
        }

        model = self.nonproxy_model()
        if model is not None:
            for meta in show_but_no_edit:
                index = epyqlib.nv.column_index_by_meta[meta]
                model.editable_columns[index] = (
                    meta in self.metas
                )

        for meta in set(epyqlib.nv.MetaEnum) - show_but_no_edit:
            self.ui.tree_view.setColumnHidden(
                epyqlib.nv.column_index_by_meta[meta],
                meta not in self.metas,
            )

        if set(self.metas) == {epyqlib.nv.MetaEnum.value}:
            self.ui.tree_view.row_columns = set(epyqlib.nv.Columns.indexes)
        else:
            self.ui.tree_view.row_columns = {
                epyqlib.nv.Columns.indexes.name,
            }
=======
        self.can_contents = None
>>>>>>> 144e3c94

    def filter_text_changed(self, text):
        self.ui.tree_view.model().setFilterWildcard(text)

    # TODO: CAMPid 07943342700734207878034207087
    def nonproxy_model(self):
        model = self.ui.tree_view.model()
        while isinstance(model, QSortFilterProxyModel):
            model = model.sourceModel()

        return model

    def set_sorting_enabled(self, enabled):
        self.ui.tree_view.setSortingEnabled(enabled)

    def sort_by_column(self, column, order):
        self.ui.tree_view.sortByColumn(column, order)

    def write_to_module(self):
        model = self.nonproxy_model()

        def not_none(nv):
            if nv.value is not None:
                return True

            return any(
                getattr(nv.meta, meta.name).value is not None
                for meta in epyqlib.nv.MetaEnum.non_value
            )

        only_these = [nv for nv in model.all_nv()
                      if not_none(nv) is not None]
        callback = functools.partial(
            self.update_signals,
            only_these=only_these
        )
        d = model.root.write_all_to_device(
            callback=callback,
            only_these=only_these,
            meta=tuple(
                meta
                for meta in epyqlib.nv.meta_limits_first
                if meta in self.metas
            ),
        )
        d.addErrback(epyqlib.utils.twisted.catch_expected)
        d.addErrback(epyqlib.utils.twisted.errbackhook)

    def disable_column_resize(self):
        self.resize_modes = {
            index: (
                self.ui.tree_view.header().sectionResizeMode(
                    index,
                )
            )
            for index in epyqlib.nv.column_index_by_meta.values()
        }

        for index in self.resize_modes:
            self.ui.tree_view.header().setSectionResizeMode(
                index,
                QtWidgets.QHeaderView.Fixed,
            )

    def enable_column_resize(self):
        for index, mode in self.resize_modes.items():
            self.ui.tree_view.header().setSectionResizeMode(
                index,
                mode,
            )

    def read_from_module(self):
        self.disable_column_resize()

        model = self.nonproxy_model()
        only_these = [nv for nv in model.all_nv()]
        callback = functools.partial(
            self.update_signals,
            only_these=only_these
        )
        d = model.root.read_all_from_device(
            callback=callback,
            only_these=only_these,
            meta=tuple(
                meta
                for meta in epyqlib.nv.meta_limits_first
                if meta in self.metas
            ),
        )

        d.addBoth(epyqlib.utils.twisted.detour_result, self.enable_column_resize)
        d.addErrback(epyqlib.utils.twisted.catch_expected)
        d.addErrback(epyqlib.utils.twisted.errbackhook)

    def write_to_auto_parameters(self):
        filters = [
            ('EPC Device', ['epc']),
            ('All Files', ['*'])
        ]
        auto_parameters_device_file_path = pathlib.Path(
            epyqlib.utils.qt.file_dialog(
                filters=filters,
                caption='Open Auto Parameters Template',
                parent=self,
            )
        )
        auto_parameters_device = epyqlib.device.Device(
            file=auto_parameters_device_file_path,
            only_for_files=True,
        )

        filters = [
            ('EPC Device', ['epz']),
            ('All Files', ['*'])
        ]
        filename = epyqlib.utils.qt.file_dialog(
            filters,
            save=True,
            parent=self,
        )

        if filename is None:
            return

        filename = pathlib.Path(filename)

        archive_code = epyqlib.utils.qt.get_code()
        if archive_code is not None:
            archive_code = archive_code.decode('ascii')
        else:
            archive_code, ok = QtWidgets.QInputDialog.getText(
                None,
                '.epz Password',
                '.epz Password (empty for no password)',
                QtWidgets.QLineEdit.Password,
            )

            if not ok:
                return

        factory_access_code, ok = QtWidgets.QInputDialog.getText(
            None,
            'Factory Access Code',
            'Factory Access Code',
            QtWidgets.QLineEdit.Password,
        )

        if not ok:
            return

        with tempfile.TemporaryDirectory() as temporary_directory:
            temporary_directory = pathlib.Path(temporary_directory)
            directory_path = temporary_directory / filename.stem
            directory_path.mkdir()

            parameter_path = (
                auto_parameters_device.raw_dict['auto_parameters']
            )

            with open(directory_path / parameter_path, 'w') as file:
                model = self.nonproxy_model()
                d = model.root.to_dict(include_secrets=True)
                factory_access_key, = (k for k in d if 'FactoryAccess' in k)
                d[factory_access_key] = factory_access_code
                s = json.dumps(d, sort_keys=True, indent=4)
                file.write(s)
                file.write('\n')

            can_path = auto_parameters_device.raw_dict['can_path']

            file_names = (
                *auto_parameters_device.referenced_files,
                str(auto_parameters_device_file_path),
            )

            for file_name in file_names:
                if file_name in (can_path, parameter_path):
                    continue

                file_path = pathlib.Path(file_name)

                shutil.copy(
                    auto_parameters_device_file_path.with_name(file_path.name),
                    directory_path,
                )

            with open(directory_path / can_path, 'wb') as f:
                f.write(self.can_contents)

            backup_path = None
            if filename.exists():
                backup_path = temporary_directory / filename.name
                shutil.move(filename, backup_path)

            try:
                password_option = []
                if len(archive_code) > 0:
                    password_option = ['-p{}'.format(archive_code)]

                paths = (
                    pathlib.Path('7z'),
                    pathlib.Path('C:')/os.sep/'Program Files'/'7-Zip'/'7z.exe',
                    (
                        pathlib.Path('C:')/os.sep
                        /'Program Files (x86)'/'7-Zip'/'7z.exe',
                    ),
                )
                for path in paths:
                    try:
                        subprocess.run(
                            [
                                str(path),
                                'a',
                                '-tzip',
                                str(filename),
                                str(directory_path),
                                *password_option,
                            ],
                            check=True,
                        )
                    except FileNotFoundError:
                        continue
                    else:
                        break
                else:
                    raise Exception(
                        'Unable to find 7z binary as any of: {}'.format(
                            paths,
                        )
                    )
            except Exception as e:
                if backup_path is not None:
                    shutil.move(backup_path, filename)

                raise e

    def set_can_contents(self, can_contents):
        self.can_contents = can_contents

    def setModel(self, model):
        proxy = model
        proxy.setSortRole(epyqlib.pyqabstractitemmodel.UserRoles.sort)
        self.ui.tree_view.setModel(proxy)

        model = self.nonproxy_model()

        if model.root.password_node is not None:
            self.password_mapper.setModel(model)
            self.password_mapper.setRootIndex(model.index_from_node(
                model.root.password_node.tree_parent,
            ))
            self.password_mapper.setCurrentIndex(
                model.index_from_node(model.root.password_node).row(),
            )
            self.password_mapper.addMapping(
                self.ui.access_level_password,
                epyqlib.nv.Columns.indexes.value,
            )

        access_level_node = model.root.access_level_node
        if access_level_node is not None:
            self.access_level_mapper.setModel(model)
            self.access_level_mapper.setRootIndex(model.index_from_node(
                access_level_node.tree_parent,
            ))
            access_level_index = model.index_from_node(access_level_node)
            self.access_level_mapper.setCurrentIndex(
                access_level_index.row(),
            )

            # TODO: CAMPid 9754542524161542698615426
            # TODO: use the userdata to make it easier to get in and out
            self.ui.access_level.addItems(
                model.root.access_level_node.enumeration_strings(
                    include_values=True,
                ),
            )

            self.access_level_mapper.addMapping(
                self.ui.access_level,
                epyqlib.nv.Columns.indexes.value,
                'currentIndex'.encode('utf-8'),
            )

            delegate = self.access_level_mapper.itemDelegate()
            self.ui.access_level.currentIndexChanged.connect(
                lambda: delegate.commitData.emit(self.ui.access_level),
            )

            self.ui.access_level.setCurrentIndex(1)
            self.ui.access_level.setCurrentIndex(0)

        selected_nodes = tuple(
            node
            for node in (
                model.root.password_node,
                model.root.access_level_node,
            )
            if node is not None
        )

        callback = functools.partial(
            self.update_signals,
            only_these=selected_nodes
        )

        def write_access_level():
            d = model.root.write_all_to_device(
                only_these=selected_nodes,
                callback=callback,
            )
            d.addErrback(epyqlib.utils.twisted.catch_expected)
            d.addErrback(epyqlib.utils.twisted.errbackhook)

        self.set_access_level.clicked.connect(write_access_level)

        model.activity_started.connect(self.activity_started)
        model.activity_ended.connect(self.activity_ended)

        self.ui.enforce_range_limits_check_box.stateChanged.connect(
            model.check_range_changed,
        )
        model.check_range_changed(
            self.ui.enforce_range_limits_check_box.checkState(),
        )

        self.ui.module_to_nv.connect(model.module_to_nv)

        read_from_file = functools.partial(
            model.read_from_file,
            parent=self
        )
        self.ui.read_from_file.connect(read_from_file)

        read_from_value_set_file = functools.partial(
            model.read_from_value_set_file,
            parent=self
        )
        self.ui.read_from_value_set_file.connect(read_from_value_set_file)

        write_to_file = functools.partial(
            model.write_to_file,
            parent=self
        )
        self.ui.write_to_file.connect(write_to_file)

        write_to_value_set_file = functools.partial(
            model.write_to_value_set_file,
            parent=self
        )
        self.ui.write_to_value_set_file.connect(write_to_value_set_file)

        for i in epyqlib.nv.Columns.indexes:
            if self.resize_columns[i]:
                self.ui.tree_view.header().setSectionResizeMode(
                    i, QtWidgets.QHeaderView.ResizeToContents)

        for column in model.meta_columns:
            self.ui.tree_view.setItemDelegateForColumn(
                column,
                epyqlib.delegates.ByFunction(
                    model=model,
                    proxy=proxy,
                    parent=self,
                )
            )

        self.ui.tree_view.setColumnHidden(
            epyqlib.nv.Columns.indexes.factory,
            not any(nv.is_factory() for nv in model.root.all_nv())
        )

        model.force_action_decorations = True
        for column in model.icon_columns:
            self.ui.tree_view.resizeColumnToContents(column)
            self.ui.tree_view.header().setSectionResizeMode(
                column, QtWidgets.QHeaderView.Fixed)

        max_icon_column_width = max(
            self.ui.tree_view.columnWidth(c) for c in model.icon_columns
        )

        for column in model.icon_columns:
            self.ui.tree_view.header().setMinimumSectionSize(0)
            self.ui.tree_view.setColumnWidth(column, max_icon_column_width)

        model.force_action_decorations = False

    def clicked(self, index):
        model = self.nonproxy_model()
        index = self.ui.tree_view.model().mapToSource(index)
        node = model.node_from_index(index)

        if isinstance(node, epyqlib.nv.Nv):
            column = index.column()
            if column == model.headers.indexes.saturate:
                model.saturate_node(node)
            elif column == model.headers.indexes.reset:
                model.reset_node(node)
            elif column == model.headers.indexes.clear:
                model.clear_node(node)

    @pyqtSlot(str)
    def activity_started(self, string):
        self.ui.status_label.setText(string)
        self.progress = epyqlib.utils.qt.Progress()
        self.progress.connect(
            progress=epyqlib.utils.qt.progress_dialog(parent=self),
            label_text=string,
        )

    @pyqtSlot(str)
    def activity_ended(self, string):
        self.ui.status_label.setText(string)
        if self.progress is not None:
            self.progress.complete()
            self.progress = None

    def context_menu(self, position):
        proxy = self.ui.tree_view.model()

        index = self.ui.tree_view.indexAt(position)
        index = proxy.mapToSource(index)

        model = self.nonproxy_model()

        node = model.node_from_index(index)
        node_type = type(node)

        dispatch = {
            epyqlib.nv.Nv: self.nv_context_menu
        }

        f = dispatch.get(node_type)
        if f is not None:
            f(position)
        else:
            self.other_context_menu(position)

    def other_context_menu(self, position):
        menu = QtWidgets.QMenu(parent=self.ui.tree_view)
        menu.setSeparatorsCollapsible(True)

        expand_all = menu.addAction('Expand All')
        collapse_all = menu.addAction('Collapse All')

        action = menu.exec(self.ui.tree_view.viewport().mapToGlobal(position))

        if action is expand_all:
            self.ui.tree_view.expandAll()
        elif action is collapse_all:
            self.ui.tree_view.collapseAll()

    def nv_context_menu(self, position):
        proxy = self.ui.tree_view.model()
        model = self.nonproxy_model()

        selection_model = self.ui.tree_view.selectionModel()
        selected_indexes = selection_model.selectedIndexes()
        selected_indexes = tuple(
            proxy.mapToSource(i) for i in selected_indexes
        )

        selected_by_node = collections.defaultdict(list)
        selected_by_meta = collections.defaultdict(list)

        for index in selected_indexes:
            node = model.node_from_index(index)
            if not isinstance(node, epyqlib.nv.Nv):
                continue
            if index.column() not in self.meta_columns:
                continue

            meta = getattr(
                epyqlib.nv.MetaEnum,
                epyqlib.nv.Columns().index_from_attribute(index.column()),
            )
            if meta not in self.metas:
                meta = epyqlib.nv.MetaEnum.value

            if meta not in selected_by_node[node]:
                selected_by_node[node].append(meta)

            if node not in selected_by_meta[meta]:
                selected_by_meta[meta].append(node)


        menu = QtWidgets.QMenu(parent=self.ui.tree_view)
        menu.setSeparatorsCollapsible(True)

        read = menu.addAction('Read {}'.format(
            self.ui.read_from_module_button.text()))
        write = menu.addAction('Write {}'.format(
            self.ui.write_to_module_button.text()))
        saturate = menu.addAction('Saturate')

        def can_be(method_name, selected):
            return any(
                any(
                    getattr(n, method_name)(meta=meta)
                    for meta in metas
                )
                for n, metas in selected.items()
            )

        if not can_be('can_be_saturated', selected_by_node):
            saturate.setDisabled(True)
        reset = menu.addAction('Reset')
        if not can_be('can_be_reset', selected_by_node):
            reset.setDisabled(True)
        clear = menu.addAction('Clear')
        if not can_be('can_be_cleared', selected_by_node):
            clear.setDisabled(True)

        menu.addSeparator()
        expand_all = menu.addAction('Expand All')
        collapse_all = menu.addAction('Collapse All')

        action = menu.exec(self.ui.tree_view.viewport().mapToGlobal(position))

        d = twisted.internet.defer.Deferred()
        d.callback(None)

        for meta, nodes in selected_by_meta.items():
            callback = functools.partial(
                self.update_signals,
                only_these=nodes,
            )
            if action is None:
                pass
            elif action is read:
                d.addCallback(
                    lambda _, nodes=nodes, callback=callback, meta=meta:
                    model.root.read_all_from_device(
                        only_these=nodes,
                        callback=callback,
                        meta=(meta,),
                    )
                )
            elif action is write:
                d.addCallback(
                    lambda _, nodes=nodes, callback=callback, meta=meta:
                    model.root.write_all_to_device(
                        only_these=nodes,
                        callback=callback,
                        meta=(meta,),
                    )
                )
            elif action is saturate:
                self.disable_column_resize()
                for node in nodes:
                    model.saturate_node(node, meta=meta)
                self.enable_column_resize()
            elif action is reset:
                self.disable_column_resize()
                for node in nodes:
                    model.reset_node(node, meta=meta)
                self.enable_column_resize()
            elif action is clear:
                self.disable_column_resize()
                for node in nodes:
                    model.clear_node(node, meta=meta)
                self.enable_column_resize()
            elif action is expand_all:
                self.ui.tree_view.expandAll()
            elif action is collapse_all:
                self.ui.tree_view.collapseAll()

        d.addErrback(epyqlib.utils.twisted.catch_expected)
        d.addErrback(epyqlib.utils.twisted.errbackhook)

    def update_signals(self, arg, only_these):
        d, meta = arg
        model = self.nonproxy_model()

        frame = next(iter(d)).frame

        signals = set(only_these) & set(frame.set_frame.parameter_signals)

        for signal in signals:
            if signal.status_signal in d:
                value = d[signal.status_signal]
                signal.set_meta(value, meta=meta, check_range=False)

        for signal in frame.set_frame.parameter_signals:
            model.dynamic_columns_changed(
                signal,
                columns=(getattr(epyqlib.nv.Columns.indexes, meta.name),)
            )


if __name__ == '__main__':
    import sys

    print('No script functionality here')
    sys.exit(1)     # non-zero is a failure<|MERGE_RESOLUTION|>--- conflicted
+++ resolved
@@ -61,13 +61,11 @@
             self.write_to_value_set_file,
         )
         self.ui.read_from_file_button.clicked.connect(self.read_from_file)
-<<<<<<< HEAD
         self.ui.read_from_value_set_file_button.clicked.connect(
             self.read_from_value_set_file,
-=======
+        )
         self.ui.write_to_auto_parameters_button.clicked.connect(
             self.write_to_auto_parameters,
->>>>>>> 144e3c94
         )
 
         view = self.ui.tree_view
@@ -107,7 +105,7 @@
             column=epyqlib.nv.Columns.indexes.name,
         )
 
-<<<<<<< HEAD
+        self.can_contents = None
         self.set_access_level_signal_path(path=None)
 
         self.password_mapper = QtWidgets.QDataWidgetMapper()
@@ -167,9 +165,6 @@
             self.ui.tree_view.row_columns = {
                 epyqlib.nv.Columns.indexes.name,
             }
-=======
-        self.can_contents = None
->>>>>>> 144e3c94
 
     def filter_text_changed(self, text):
         self.ui.tree_view.model().setFilterWildcard(text)
